/*
 * Copyright 2002-2022 the original author or authors.
 *
 * Licensed under the Apache License, Version 2.0 (the "License");
 * you may not use this file except in compliance with the License.
 * You may obtain a copy of the License at
 *
 *      https://www.apache.org/licenses/LICENSE-2.0
 *
 * Unless required by applicable law or agreed to in writing, software
 * distributed under the License is distributed on an "AS IS" BASIS,
 * WITHOUT WARRANTIES OR CONDITIONS OF ANY KIND, either express or implied.
 * See the License for the specific language governing permissions and
 * limitations under the License.
 */

package org.springframework.security.oauth2.client.web.reactive.function.client;

import java.util.Collections;
import java.util.HashMap;
import java.util.Map;
import java.util.function.Consumer;
import java.util.stream.Collectors;
import java.util.stream.Stream;

import jakarta.servlet.http.HttpServletRequest;
import jakarta.servlet.http.HttpServletResponse;
import reactor.core.publisher.Mono;
import reactor.core.scheduler.Schedulers;
import reactor.util.context.Context;

import org.springframework.http.HttpHeaders;
import org.springframework.http.HttpStatus;
import org.springframework.security.authentication.AbstractAuthenticationToken;
import org.springframework.security.authentication.AnonymousAuthenticationToken;
import org.springframework.security.core.Authentication;
import org.springframework.security.core.authority.AuthorityUtils;
import org.springframework.security.core.context.SecurityContextHolder;
import org.springframework.security.core.context.SecurityContextHolderStrategy;
import org.springframework.security.oauth2.client.ClientAuthorizationException;
import org.springframework.security.oauth2.client.OAuth2AuthorizationFailureHandler;
import org.springframework.security.oauth2.client.OAuth2AuthorizeRequest;
import org.springframework.security.oauth2.client.OAuth2AuthorizedClient;
import org.springframework.security.oauth2.client.OAuth2AuthorizedClientManager;
import org.springframework.security.oauth2.client.OAuth2AuthorizedClientProvider;
import org.springframework.security.oauth2.client.OAuth2AuthorizedClientProviderBuilder;
import org.springframework.security.oauth2.client.RemoveAuthorizedClientOAuth2AuthorizationFailureHandler;
import org.springframework.security.oauth2.client.authentication.OAuth2AuthenticationToken;
import org.springframework.security.oauth2.client.registration.ClientRegistration;
import org.springframework.security.oauth2.client.registration.ClientRegistrationRepository;
import org.springframework.security.oauth2.client.web.DefaultOAuth2AuthorizedClientManager;
import org.springframework.security.oauth2.client.web.OAuth2AuthorizedClientRepository;
import org.springframework.security.oauth2.core.OAuth2AuthorizationException;
import org.springframework.security.oauth2.core.OAuth2Error;
import org.springframework.security.oauth2.core.OAuth2ErrorCodes;
import org.springframework.security.oauth2.core.endpoint.OAuth2ParameterNames;
import org.springframework.util.Assert;
import org.springframework.util.StringUtils;
import org.springframework.web.context.request.RequestAttributes;
import org.springframework.web.context.request.RequestContextHolder;
import org.springframework.web.context.request.ServletRequestAttributes;
import org.springframework.web.reactive.function.client.ClientRequest;
import org.springframework.web.reactive.function.client.ClientResponse;
import org.springframework.web.reactive.function.client.ExchangeFilterFunction;
import org.springframework.web.reactive.function.client.ExchangeFunction;
import org.springframework.web.reactive.function.client.WebClient;
import org.springframework.web.reactive.function.client.WebClientResponseException;

/**
 * Provides an easy mechanism for using an {@link OAuth2AuthorizedClient} to make OAuth
 * 2.0 requests by including the {@link OAuth2AuthorizedClient#getAccessToken() access
 * token} as a bearer token.
 *
 * <p>
 * <b>NOTE:</b>This class is intended to be used in a {@code Servlet} environment.
 *
 * <p>
 * Example usage:
 *
 * <pre>
 * ServletOAuth2AuthorizedClientExchangeFilterFunction oauth2 = new ServletOAuth2AuthorizedClientExchangeFilterFunction(authorizedClientManager);
 * WebClient webClient = WebClient.builder()
 *    .apply(oauth2.oauth2Configuration())
 *    .build();
 * Mono&lt;String&gt; response = webClient
 *    .get()
 *    .uri(uri)
 *    .attributes(oauth2AuthorizedClient(authorizedClient))
 *    // ...
 *    .retrieve()
 *    .bodyToMono(String.class);
 * </pre>
 *
 * <h3>Authentication and Authorization Failures</h3>
 *
 * <p>
 * Since 5.3, this filter function has the ability to forward authentication (HTTP 401
 * Unauthorized) and authorization (HTTP 403 Forbidden) failures from an OAuth 2.0
 * Resource Server to a {@link OAuth2AuthorizationFailureHandler}. A
 * {@link RemoveAuthorizedClientOAuth2AuthorizationFailureHandler} can be used to remove
 * the cached {@link OAuth2AuthorizedClient}, so that future requests will result in a new
 * token being retrieved from an Authorization Server, and sent to the Resource Server.
 *
 * <p>
 * If the
 * {@link #ServletOAuth2AuthorizedClientExchangeFilterFunction(ClientRegistrationRepository, OAuth2AuthorizedClientRepository)}
 * constructor is used, a {@link RemoveAuthorizedClientOAuth2AuthorizationFailureHandler}
 * will be configured automatically.
 *
 * <p>
 * If the
 * {@link #ServletOAuth2AuthorizedClientExchangeFilterFunction(OAuth2AuthorizedClientManager)}
 * constructor is used, a {@link RemoveAuthorizedClientOAuth2AuthorizationFailureHandler}
 * will <em>NOT</em> be configured automatically. It is recommended that you configure one
 * via {@link #setAuthorizationFailureHandler(OAuth2AuthorizationFailureHandler)}.
 *
 * @author Rob Winch
 * @author Joe Grandja
 * @author Roman Matiushchenko
 * @since 5.1
 * @see OAuth2AuthorizedClientManager
 * @see DefaultOAuth2AuthorizedClientManager
 * @see OAuth2AuthorizedClientProvider
 * @see OAuth2AuthorizedClientProviderBuilder
 */
public final class ServletOAuth2AuthorizedClientExchangeFilterFunction implements ExchangeFilterFunction {

	// Same key as in
	// SecurityReactorContextConfiguration.SecurityReactorContextSubscriber.SECURITY_CONTEXT_ATTRIBUTES
	static final String SECURITY_REACTOR_CONTEXT_ATTRIBUTES_KEY = "org.springframework.security.SECURITY_CONTEXT_ATTRIBUTES";

	/**
	 * The request attribute name used to locate the {@link OAuth2AuthorizedClient}.
	 */
	private static final String OAUTH2_AUTHORIZED_CLIENT_ATTR_NAME = OAuth2AuthorizedClient.class.getName();

	private static final String CLIENT_REGISTRATION_ID_ATTR_NAME = OAuth2AuthorizedClient.class.getName()
		.concat(".CLIENT_REGISTRATION_ID");

	private static final String AUTHENTICATION_ATTR_NAME = Authentication.class.getName();

	private static final String HTTP_SERVLET_REQUEST_ATTR_NAME = HttpServletRequest.class.getName();

	private static final String HTTP_SERVLET_RESPONSE_ATTR_NAME = HttpServletResponse.class.getName();

	private static final Authentication ANONYMOUS_AUTHENTICATION = new AnonymousAuthenticationToken("anonymous",
			"anonymousUser", AuthorityUtils.createAuthorityList("ROLE_ANONYMOUS"));

	private SecurityContextHolderStrategy securityContextHolderStrategy = SecurityContextHolder
		.getContextHolderStrategy();

	private OAuth2AuthorizedClientManager authorizedClientManager;

	private boolean defaultOAuth2AuthorizedClient;

	private String defaultClientRegistrationId;

	private ClientResponseHandler clientResponseHandler;

	public ServletOAuth2AuthorizedClientExchangeFilterFunction() {
	}

	/**
	 * Constructs a {@code ServletOAuth2AuthorizedClientExchangeFilterFunction} using the
	 * provided parameters.
	 *
	 * <p>
	 * When this constructor is used, authentication (HTTP 401) and authorization (HTTP
	 * 403) failures returned from an OAuth 2.0 Resource Server will <em>NOT</em> be
	 * forwarded to an {@link OAuth2AuthorizationFailureHandler}. Therefore, future
	 * requests to the Resource Server will most likely use the same (likely invalid)
	 * token, resulting in the same errors returned from the Resource Server. It is
	 * recommended to configure a
	 * {@link RemoveAuthorizedClientOAuth2AuthorizationFailureHandler} via
	 * {@link #setAuthorizationFailureHandler(OAuth2AuthorizationFailureHandler)} so that
	 * authentication and authorization failures returned from a Resource Server will
	 * result in removing the authorized client, so that a new token is retrieved for
	 * future requests.
	 * @param authorizedClientManager the {@link OAuth2AuthorizedClientManager} which
	 * manages the authorized client(s)
	 * @since 5.2
	 */
	public ServletOAuth2AuthorizedClientExchangeFilterFunction(OAuth2AuthorizedClientManager authorizedClientManager) {
		Assert.notNull(authorizedClientManager, "authorizedClientManager cannot be null");
		this.authorizedClientManager = authorizedClientManager;
		this.clientResponseHandler = (request, responseMono) -> responseMono;
	}

	/**
	 * Constructs a {@code ServletOAuth2AuthorizedClientExchangeFilterFunction} using the
	 * provided parameters.
	 *
	 * <p>
	 * Since 5.3, when this constructor is used, authentication (HTTP 401) and
	 * authorization (HTTP 403) failures returned from an OAuth 2.0 Resource Server will
	 * be forwarded to a {@link RemoveAuthorizedClientOAuth2AuthorizationFailureHandler},
	 * which will potentially remove the {@link OAuth2AuthorizedClient} from the given
	 * {@link OAuth2AuthorizedClientRepository}, depending on the OAuth 2.0 error code
	 * returned. Authentication failures returned from an OAuth 2.0 Resource Server
	 * typically indicate that the token is invalid, and should not be used in future
	 * requests. Removing the authorized client from the repository will ensure that the
	 * existing token will not be sent for future requests to the Resource Server, and a
	 * new token is retrieved from the Authorization Server and used for future requests
	 * to the Resource Server.
	 * @param clientRegistrationRepository the repository of client registrations
	 * @param authorizedClientRepository the repository of authorized clients
	 */
	public ServletOAuth2AuthorizedClientExchangeFilterFunction(
			ClientRegistrationRepository clientRegistrationRepository,
			OAuth2AuthorizedClientRepository authorizedClientRepository) {
		OAuth2AuthorizationFailureHandler authorizationFailureHandler = new RemoveAuthorizedClientOAuth2AuthorizationFailureHandler(
				(clientRegistrationId, principal, attributes) -> removeAuthorizedClient(authorizedClientRepository,
						clientRegistrationId, principal, attributes));
		DefaultOAuth2AuthorizedClientManager defaultAuthorizedClientManager = new DefaultOAuth2AuthorizedClientManager(
				clientRegistrationRepository, authorizedClientRepository);
		defaultAuthorizedClientManager.setAuthorizationFailureHandler(authorizationFailureHandler);
		this.authorizedClientManager = defaultAuthorizedClientManager;
		this.clientResponseHandler = new AuthorizationFailureForwarder(authorizationFailureHandler);
	}

	private void removeAuthorizedClient(OAuth2AuthorizedClientRepository authorizedClientRepository,
			String clientRegistrationId, Authentication principal, Map<String, Object> attributes) {
		HttpServletRequest request = getRequest(attributes);
		HttpServletResponse response = getResponse(attributes);
		authorizedClientRepository.removeAuthorizedClient(clientRegistrationId, principal, request, response);
	}

	/**
<<<<<<< HEAD
=======
	 * Sets the {@link OAuth2AccessTokenResponseClient} used for getting an
	 * {@link OAuth2AuthorizedClient} for the client_credentials grant.
	 * @param clientCredentialsTokenResponseClient the client to use
	 * @deprecated Use
	 * {@link #ServletOAuth2AuthorizedClientExchangeFilterFunction(OAuth2AuthorizedClientManager)}
	 * instead. Create an instance of
	 * {@link ClientCredentialsOAuth2AuthorizedClientProvider} configured with a
	 * {@link ClientCredentialsOAuth2AuthorizedClientProvider#setAccessTokenResponseClient(OAuth2AccessTokenResponseClient)
	 * DefaultClientCredentialsTokenResponseClient} (or a custom one) and than supply it
	 * to
	 * {@link DefaultOAuth2AuthorizedClientManager#setAuthorizedClientProvider(OAuth2AuthorizedClientProvider)
	 * DefaultOAuth2AuthorizedClientManager}.
	 */
	@Deprecated
	public void setClientCredentialsTokenResponseClient(
			OAuth2AccessTokenResponseClient<OAuth2ClientCredentialsGrantRequest> clientCredentialsTokenResponseClient) {
		Assert.notNull(clientCredentialsTokenResponseClient, "clientCredentialsTokenResponseClient cannot be null");
		Assert.state(this.defaultAuthorizedClientManager,
				"The client cannot be set when the constructor used is \"ServletOAuth2AuthorizedClientExchangeFilterFunction(OAuth2AuthorizedClientManager)\". "
						+ "Instead, use the constructor \"ServletOAuth2AuthorizedClientExchangeFilterFunction(ClientRegistrationRepository, OAuth2AuthorizedClientRepository)\".");
		this.clientCredentialsTokenResponseClient = clientCredentialsTokenResponseClient;
		updateDefaultAuthorizedClientManager();
	}

	private void updateDefaultAuthorizedClientManager() {
		// @formatter:off
		OAuth2AuthorizedClientProvider authorizedClientProvider = OAuth2AuthorizedClientProviderBuilder.builder()
				.authorizationCode()
				.refreshToken((configurer) -> configurer.clockSkew(this.accessTokenExpiresSkew))
				.clientCredentials(this::updateClientCredentialsProvider)
				.password((configurer) -> configurer.clockSkew(this.accessTokenExpiresSkew))
				.build();
		// @formatter:on
		((DefaultOAuth2AuthorizedClientManager) this.authorizedClientManager)
			.setAuthorizedClientProvider(authorizedClientProvider);
	}

	private void updateClientCredentialsProvider(
			OAuth2AuthorizedClientProviderBuilder.ClientCredentialsGrantBuilder builder) {
		if (this.clientCredentialsTokenResponseClient != null) {
			builder.accessTokenResponseClient(this.clientCredentialsTokenResponseClient);
		}
		builder.clockSkew(this.accessTokenExpiresSkew);
	}

	/**
>>>>>>> 64e2a2ff
	 * If true, a default {@link OAuth2AuthorizedClient} can be discovered from the
	 * current Authentication. It is recommended to be cautious with this feature since
	 * all HTTP requests will receive the access token if it can be resolved from the
	 * current Authentication.
	 * @param defaultOAuth2AuthorizedClient true if a default
	 * {@link OAuth2AuthorizedClient} should be used, else false. Default is false.
	 */
	public void setDefaultOAuth2AuthorizedClient(boolean defaultOAuth2AuthorizedClient) {
		this.defaultOAuth2AuthorizedClient = defaultOAuth2AuthorizedClient;
	}

	/**
	 * If set, will be used as the default {@link ClientRegistration#getRegistrationId()}.
	 * It is recommended to be cautious with this feature since all HTTP requests will
	 * receive the access token.
	 * @param clientRegistrationId the id to use
	 */
	public void setDefaultClientRegistrationId(String clientRegistrationId) {
		this.defaultClientRegistrationId = clientRegistrationId;
	}

	/**
	 * Sets the {@link SecurityContextHolderStrategy} to use. The default action is to use
	 * the {@link SecurityContextHolderStrategy} stored in {@link SecurityContextHolder}.
	 *
	 * @since 5.8
	 */
	public void setSecurityContextHolderStrategy(SecurityContextHolderStrategy securityContextHolderStrategy) {
		Assert.notNull(securityContextHolderStrategy, "securityContextHolderStrategy cannot be null");
		this.securityContextHolderStrategy = securityContextHolderStrategy;
	}

	/**
	 * Configures the builder with {@link #defaultRequest()} and adds this as a
	 * {@link ExchangeFilterFunction}
	 * @return the {@link Consumer} to configure the builder
	 */
	public Consumer<WebClient.Builder> oauth2Configuration() {
		return (builder) -> builder.defaultRequest(defaultRequest()).filter(this);
	}

	/**
	 * Provides defaults for the {@link HttpServletRequest} and the
	 * {@link HttpServletResponse} using {@link RequestContextHolder}. It also provides
	 * defaults for the {@link Authentication} using {@link SecurityContextHolder}. It
	 * also can default the {@link OAuth2AuthorizedClient} using the
	 * {@link #clientRegistrationId(String)} or the
	 * {@link #authentication(Authentication)}.
	 * @return the {@link Consumer} to populate the attributes
	 */
	public Consumer<WebClient.RequestHeadersSpec<?>> defaultRequest() {
		return (spec) -> spec.attributes((attrs) -> {
			populateDefaultRequestResponse(attrs);
			populateDefaultAuthentication(attrs);
		});
	}

	/**
	 * Modifies the {@link ClientRequest#attributes()} to include the
	 * {@link OAuth2AuthorizedClient} to be used for providing the Bearer Token.
	 * @param authorizedClient the {@link OAuth2AuthorizedClient} to use.
	 * @return the {@link Consumer} to populate the attributes
	 */
	public static Consumer<Map<String, Object>> oauth2AuthorizedClient(OAuth2AuthorizedClient authorizedClient) {
		return (attributes) -> {
			if (authorizedClient == null) {
				attributes.remove(OAUTH2_AUTHORIZED_CLIENT_ATTR_NAME);
			}
			else {
				attributes.put(OAUTH2_AUTHORIZED_CLIENT_ATTR_NAME, authorizedClient);
			}
		};
	}

	/**
	 * Modifies the {@link ClientRequest#attributes()} to include the
	 * {@link ClientRegistration#getRegistrationId()} to be used to look up the
	 * {@link OAuth2AuthorizedClient}.
	 * @param clientRegistrationId the {@link ClientRegistration#getRegistrationId()} to
	 * be used to look up the {@link OAuth2AuthorizedClient}.
	 * @return the {@link Consumer} to populate the attributes
	 */
	public static Consumer<Map<String, Object>> clientRegistrationId(String clientRegistrationId) {
		return (attributes) -> attributes.put(CLIENT_REGISTRATION_ID_ATTR_NAME, clientRegistrationId);
	}

	/**
	 * Modifies the {@link ClientRequest#attributes()} to include the
	 * {@link Authentication} used to look up and save the {@link OAuth2AuthorizedClient}.
	 * The value is defaulted in
	 * {@link ServletOAuth2AuthorizedClientExchangeFilterFunction#defaultRequest()}
	 * @param authentication the {@link Authentication} to use.
	 * @return the {@link Consumer} to populate the attributes
	 */
	public static Consumer<Map<String, Object>> authentication(Authentication authentication) {
		return (attributes) -> attributes.put(AUTHENTICATION_ATTR_NAME, authentication);
	}

	/**
	 * Modifies the {@link ClientRequest#attributes()} to include the
	 * {@link HttpServletRequest} used to look up and save the
	 * {@link OAuth2AuthorizedClient}. The value is defaulted in
	 * {@link ServletOAuth2AuthorizedClientExchangeFilterFunction#defaultRequest()}
	 * @param request the {@link HttpServletRequest} to use.
	 * @return the {@link Consumer} to populate the attributes
	 */
	public static Consumer<Map<String, Object>> httpServletRequest(HttpServletRequest request) {
		return (attributes) -> attributes.put(HTTP_SERVLET_REQUEST_ATTR_NAME, request);
	}

	/**
	 * Modifies the {@link ClientRequest#attributes()} to include the
	 * {@link HttpServletResponse} used to save the {@link OAuth2AuthorizedClient}. The
	 * value is defaulted in
	 * {@link ServletOAuth2AuthorizedClientExchangeFilterFunction#defaultRequest()}
	 * @param response the {@link HttpServletResponse} to use.
	 * @return the {@link Consumer} to populate the attributes
	 */
	public static Consumer<Map<String, Object>> httpServletResponse(HttpServletResponse response) {
		return (attributes) -> attributes.put(HTTP_SERVLET_RESPONSE_ATTR_NAME, response);
	}

	/**
	 * Sets the {@link OAuth2AuthorizationFailureHandler} that handles authentication and
	 * authorization failures when communicating to the OAuth 2.0 Resource Server.
	 *
	 * <p>
	 * For example, a {@link RemoveAuthorizedClientOAuth2AuthorizationFailureHandler} is
	 * typically used to remove the cached {@link OAuth2AuthorizedClient}, so that the
	 * same token is no longer used in future requests to the Resource Server.
	 *
	 * <p>
	 * The failure handler used by default depends on which constructor was used to
	 * construct this {@link ServletOAuth2AuthorizedClientExchangeFilterFunction}. See the
	 * constructors for more details.
	 * @param authorizationFailureHandler the {@link OAuth2AuthorizationFailureHandler}
	 * that handles authentication and authorization failures
	 * @since 5.3
	 */
	public void setAuthorizationFailureHandler(OAuth2AuthorizationFailureHandler authorizationFailureHandler) {
		Assert.notNull(authorizationFailureHandler, "authorizationFailureHandler cannot be null");
		this.clientResponseHandler = new AuthorizationFailureForwarder(authorizationFailureHandler);
	}

	@Override
	public Mono<ClientResponse> filter(ClientRequest request, ExchangeFunction next) {
		// @formatter:off
		return mergeRequestAttributesIfNecessary(request)
				.filter((req) -> req.attribute(OAUTH2_AUTHORIZED_CLIENT_ATTR_NAME).isPresent())
				.flatMap((req) -> reauthorizeClient(getOAuth2AuthorizedClient(req.attributes()), req))
				.switchIfEmpty(
						Mono.defer(() ->
							mergeRequestAttributesIfNecessary(request)
								.filter((req) -> resolveClientRegistrationId(req) != null)
								.flatMap((req) -> authorizeClient(resolveClientRegistrationId(req), req))
						)
				)
				.map((authorizedClient) -> bearer(request, authorizedClient))
				.flatMap((requestWithBearer) -> exchangeAndHandleResponse(requestWithBearer, next))
				.switchIfEmpty(Mono.defer(() -> exchangeAndHandleResponse(request, next)));
		// @formatter:on
	}

	private Mono<ClientResponse> exchangeAndHandleResponse(ClientRequest request, ExchangeFunction next) {
		return next.exchange(request)
			.transform((responseMono) -> this.clientResponseHandler.handleResponse(request, responseMono));
	}

	private Mono<ClientRequest> mergeRequestAttributesIfNecessary(ClientRequest request) {
		if (!request.attribute(HTTP_SERVLET_REQUEST_ATTR_NAME).isPresent()
				|| !request.attribute(HTTP_SERVLET_RESPONSE_ATTR_NAME).isPresent()
				|| !request.attribute(AUTHENTICATION_ATTR_NAME).isPresent()) {
			return mergeRequestAttributesFromContext(request);
		}
		return Mono.just(request);
	}

	private Mono<ClientRequest> mergeRequestAttributesFromContext(ClientRequest request) {
		ClientRequest.Builder builder = ClientRequest.from(request);
<<<<<<< HEAD
		return Mono.deferContextual(Mono::just).cast(Context.class)
				.map((ctx) -> builder.attributes((attrs) -> populateRequestAttributes(attrs, ctx)))
				.map(ClientRequest.Builder::build);
=======
		return Mono.subscriberContext()
			.map((ctx) -> builder.attributes((attrs) -> populateRequestAttributes(attrs, ctx)))
			.map(ClientRequest.Builder::build);
>>>>>>> 64e2a2ff
	}

	private void populateRequestAttributes(Map<String, Object> attrs, Context ctx) {
		// NOTE: SecurityReactorContextConfiguration.SecurityReactorContextSubscriber adds
		// this key
		if (!ctx.hasKey(SECURITY_REACTOR_CONTEXT_ATTRIBUTES_KEY)) {
			return;
		}
		Map<Object, Object> contextAttributes = ctx.get(SECURITY_REACTOR_CONTEXT_ATTRIBUTES_KEY);
		HttpServletRequest servletRequest = (HttpServletRequest) contextAttributes.get(HttpServletRequest.class);
		if (servletRequest != null) {
			attrs.putIfAbsent(HTTP_SERVLET_REQUEST_ATTR_NAME, servletRequest);
		}
		HttpServletResponse servletResponse = (HttpServletResponse) contextAttributes.get(HttpServletResponse.class);
		if (servletResponse != null) {
			attrs.putIfAbsent(HTTP_SERVLET_RESPONSE_ATTR_NAME, servletResponse);
		}
		Authentication authentication = (Authentication) contextAttributes.get(Authentication.class);
		if (authentication != null) {
			attrs.putIfAbsent(AUTHENTICATION_ATTR_NAME, authentication);
		}
	}

	private void populateDefaultRequestResponse(Map<String, Object> attrs) {
		if (attrs.containsKey(HTTP_SERVLET_REQUEST_ATTR_NAME) && attrs.containsKey(HTTP_SERVLET_RESPONSE_ATTR_NAME)) {
			return;
		}
		RequestAttributes context = RequestContextHolder.getRequestAttributes();
		if (context instanceof ServletRequestAttributes) {
			attrs.putIfAbsent(HTTP_SERVLET_REQUEST_ATTR_NAME, ((ServletRequestAttributes) context).getRequest());
			attrs.putIfAbsent(HTTP_SERVLET_RESPONSE_ATTR_NAME, ((ServletRequestAttributes) context).getResponse());
		}
	}

	private void populateDefaultAuthentication(Map<String, Object> attrs) {
		if (attrs.containsKey(AUTHENTICATION_ATTR_NAME)) {
			return;
		}
		Authentication authentication = this.securityContextHolderStrategy.getContext().getAuthentication();
		attrs.putIfAbsent(AUTHENTICATION_ATTR_NAME, authentication);
	}

	private String resolveClientRegistrationId(ClientRequest request) {
		Map<String, Object> attrs = request.attributes();
		String clientRegistrationId = getClientRegistrationId(attrs);
		if (clientRegistrationId == null) {
			clientRegistrationId = this.defaultClientRegistrationId;
		}
		Authentication authentication = getAuthentication(attrs);
		if (clientRegistrationId == null && this.defaultOAuth2AuthorizedClient
				&& authentication instanceof OAuth2AuthenticationToken) {
			clientRegistrationId = ((OAuth2AuthenticationToken) authentication).getAuthorizedClientRegistrationId();
		}
		return clientRegistrationId;
	}

	private Mono<OAuth2AuthorizedClient> authorizeClient(String clientRegistrationId, ClientRequest request) {
		if (this.authorizedClientManager == null) {
			return Mono.empty();
		}
		Map<String, Object> attrs = request.attributes();
		Authentication authentication = getAuthentication(attrs);
		if (authentication == null) {
			authentication = ANONYMOUS_AUTHENTICATION;
		}
		HttpServletRequest servletRequest = getRequest(attrs);
		HttpServletResponse servletResponse = getResponse(attrs);
		OAuth2AuthorizeRequest.Builder builder = OAuth2AuthorizeRequest.withClientRegistrationId(clientRegistrationId)
			.principal(authentication);
		builder.attributes((attributes) -> addToAttributes(attributes, servletRequest, servletResponse));
		OAuth2AuthorizeRequest authorizeRequest = builder.build();
		// NOTE: 'authorizedClientManager.authorize()' needs to be executed on a dedicated
		// thread via subscribeOn(Schedulers.boundedElastic()) since it performs a
		// blocking I/O operation using RestTemplate internally
		return Mono.fromSupplier(() -> this.authorizedClientManager.authorize(authorizeRequest))
			.subscribeOn(Schedulers.boundedElastic());
	}

	private Mono<OAuth2AuthorizedClient> reauthorizeClient(OAuth2AuthorizedClient authorizedClient,
			ClientRequest request) {
		if (this.authorizedClientManager == null) {
			return Mono.just(authorizedClient);
		}
		Map<String, Object> attrs = request.attributes();
		Authentication authentication = getAuthentication(attrs);
		if (authentication == null) {
			authentication = createAuthentication(authorizedClient.getPrincipalName());
		}
		HttpServletRequest servletRequest = getRequest(attrs);
		HttpServletResponse servletResponse = getResponse(attrs);
		OAuth2AuthorizeRequest.Builder builder = OAuth2AuthorizeRequest.withAuthorizedClient(authorizedClient)
			.principal(authentication);
		builder.attributes((attributes) -> addToAttributes(attributes, servletRequest, servletResponse));
		OAuth2AuthorizeRequest reauthorizeRequest = builder.build();
		// NOTE: 'authorizedClientManager.authorize()' needs to be executed on a dedicated
		// thread via subscribeOn(Schedulers.boundedElastic()) since it performs a
		// blocking I/O operation using RestTemplate internally
		return Mono.fromSupplier(() -> this.authorizedClientManager.authorize(reauthorizeRequest))
			.subscribeOn(Schedulers.boundedElastic());
	}

	private void addToAttributes(Map<String, Object> attributes, HttpServletRequest servletRequest,
			HttpServletResponse servletResponse) {
		if (servletRequest != null) {
			attributes.put(HTTP_SERVLET_REQUEST_ATTR_NAME, servletRequest);
		}
		if (servletResponse != null) {
			attributes.put(HTTP_SERVLET_RESPONSE_ATTR_NAME, servletResponse);
		}
	}

	private ClientRequest bearer(ClientRequest request, OAuth2AuthorizedClient authorizedClient) {
		// @formatter:off
		return ClientRequest.from(request)
				.headers((headers) -> headers.setBearerAuth(authorizedClient.getAccessToken().getTokenValue()))
				.attributes(oauth2AuthorizedClient(authorizedClient))
				.build();
		// @formatter:on
	}

	static OAuth2AuthorizedClient getOAuth2AuthorizedClient(Map<String, Object> attrs) {
		return (OAuth2AuthorizedClient) attrs.get(OAUTH2_AUTHORIZED_CLIENT_ATTR_NAME);
	}

	static String getClientRegistrationId(Map<String, Object> attrs) {
		return (String) attrs.get(CLIENT_REGISTRATION_ID_ATTR_NAME);
	}

	static Authentication getAuthentication(Map<String, Object> attrs) {
		return (Authentication) attrs.get(AUTHENTICATION_ATTR_NAME);
	}

	static HttpServletRequest getRequest(Map<String, Object> attrs) {
		return (HttpServletRequest) attrs.get(HTTP_SERVLET_REQUEST_ATTR_NAME);
	}

	static HttpServletResponse getResponse(Map<String, Object> attrs) {
		return (HttpServletResponse) attrs.get(HTTP_SERVLET_RESPONSE_ATTR_NAME);
	}

	private static Authentication createAuthentication(final String principalName) {
		Assert.hasText(principalName, "principalName cannot be empty");
		return new AbstractAuthenticationToken(null) {

			@Override
			public Object getCredentials() {
				return "";
			}

			@Override
			public Object getPrincipal() {
				return principalName;
			}
		};
	}

	@FunctionalInterface
	private interface ClientResponseHandler {

		Mono<ClientResponse> handleResponse(ClientRequest request, Mono<ClientResponse> response);

	}

	/**
	 * Forwards authentication and authorization failures to an
	 * {@link OAuth2AuthorizationFailureHandler}.
	 *
	 * @since 5.3
	 */
	private static final class AuthorizationFailureForwarder implements ClientResponseHandler {

		/**
		 * A map of HTTP status code to OAuth 2.0 error code for HTTP status codes that
		 * should be interpreted as authentication or authorization failures.
		 */
		private final Map<Integer, String> httpStatusToOAuth2ErrorCodeMap;

		/**
		 * The {@link OAuth2AuthorizationFailureHandler} to notify when an
		 * authentication/authorization failure occurs.
		 */
		private final OAuth2AuthorizationFailureHandler authorizationFailureHandler;

		private AuthorizationFailureForwarder(OAuth2AuthorizationFailureHandler authorizationFailureHandler) {
			Assert.notNull(authorizationFailureHandler, "authorizationFailureHandler cannot be null");
			this.authorizationFailureHandler = authorizationFailureHandler;
			Map<Integer, String> httpStatusToOAuth2Error = new HashMap<>();
			httpStatusToOAuth2Error.put(HttpStatus.UNAUTHORIZED.value(), OAuth2ErrorCodes.INVALID_TOKEN);
			httpStatusToOAuth2Error.put(HttpStatus.FORBIDDEN.value(), OAuth2ErrorCodes.INSUFFICIENT_SCOPE);
			this.httpStatusToOAuth2ErrorCodeMap = Collections.unmodifiableMap(httpStatusToOAuth2Error);
		}

		@Override
		public Mono<ClientResponse> handleResponse(ClientRequest request, Mono<ClientResponse> responseMono) {
			return responseMono.flatMap((response) -> handleResponse(request, response).thenReturn(response))
				.onErrorResume(WebClientResponseException.class,
						(e) -> handleWebClientResponseException(request, e).then(Mono.error(e)))
				.onErrorResume(OAuth2AuthorizationException.class,
						(e) -> handleAuthorizationException(request, e).then(Mono.error(e)));
		}

		private Mono<Void> handleResponse(ClientRequest request, ClientResponse response) {
			// @formatter:off
			return Mono.justOrEmpty(resolveErrorIfPossible(response))
					.flatMap((oauth2Error) -> {
						Map<String, Object> attrs = request.attributes();
						OAuth2AuthorizedClient authorizedClient = getOAuth2AuthorizedClient(attrs);
						if (authorizedClient == null) {
							return Mono.empty();
						}
						ClientAuthorizationException authorizationException = new ClientAuthorizationException(oauth2Error,
								authorizedClient.getClientRegistration().getRegistrationId());
						Authentication principal = createAuthentication(authorizedClient.getPrincipalName());
						HttpServletRequest servletRequest = getRequest(attrs);
						HttpServletResponse servletResponse = getResponse(attrs);
						return handleAuthorizationFailure(authorizationException, principal, servletRequest, servletResponse);
					});
			// @formatter:on
		}

		private OAuth2Error resolveErrorIfPossible(ClientResponse response) {
			// Try to resolve from 'WWW-Authenticate' header
			if (!response.headers().header(HttpHeaders.WWW_AUTHENTICATE).isEmpty()) {
				String wwwAuthenticateHeader = response.headers().header(HttpHeaders.WWW_AUTHENTICATE).get(0);
				Map<String, String> authParameters = parseAuthParameters(wwwAuthenticateHeader);
				if (authParameters.containsKey(OAuth2ParameterNames.ERROR)) {
					return new OAuth2Error(authParameters.get(OAuth2ParameterNames.ERROR),
							authParameters.get(OAuth2ParameterNames.ERROR_DESCRIPTION),
							authParameters.get(OAuth2ParameterNames.ERROR_URI));
				}
			}
			return resolveErrorIfPossible(response.rawStatusCode());
		}

		private OAuth2Error resolveErrorIfPossible(int statusCode) {
			if (this.httpStatusToOAuth2ErrorCodeMap.containsKey(statusCode)) {
				return new OAuth2Error(this.httpStatusToOAuth2ErrorCodeMap.get(statusCode), null,
						"https://tools.ietf.org/html/rfc6750#section-3.1");
			}
			return null;
		}

		private Map<String, String> parseAuthParameters(String wwwAuthenticateHeader) {
			// @formatter:off
			return Stream.of(wwwAuthenticateHeader).filter((header) -> !StringUtils.isEmpty(header))
					.filter((header) -> header.toLowerCase().startsWith("bearer"))
					.map((header) -> header.substring("bearer".length()))
					.map((header) -> header.split(","))
					.flatMap(Stream::of)
					.map((parameter) -> parameter.split("="))
					.filter((parameter) -> parameter.length > 1)
					.collect(Collectors.toMap((parameters) -> parameters[0].trim(),
							(parameters) -> parameters[1].trim().replace("\"", ""))
					);
			// @formatter:on
		}

		/**
		 * Handles the given http status code returned from a resource server by notifying
		 * the authorization failure handler if the http status code is in the
		 * {@link #httpStatusToOAuth2ErrorCodeMap}.
		 * @param request the request being processed
		 * @param exception The root cause exception for the failure
		 * @return a {@link Mono} that completes empty after the authorization failure
		 * handler completes
		 */
		private Mono<Void> handleWebClientResponseException(ClientRequest request,
				WebClientResponseException exception) {
			return Mono.justOrEmpty(resolveErrorIfPossible(exception.getRawStatusCode())).flatMap((oauth2Error) -> {
				Map<String, Object> attrs = request.attributes();
				OAuth2AuthorizedClient authorizedClient = getOAuth2AuthorizedClient(attrs);
				if (authorizedClient == null) {
					return Mono.empty();
				}
				ClientAuthorizationException authorizationException = new ClientAuthorizationException(oauth2Error,
						authorizedClient.getClientRegistration().getRegistrationId(), exception);
				Authentication principal = createAuthentication(authorizedClient.getPrincipalName());
				HttpServletRequest servletRequest = getRequest(attrs);
				HttpServletResponse servletResponse = getResponse(attrs);
				return handleAuthorizationFailure(authorizationException, principal, servletRequest, servletResponse);
			});
		}

		/**
		 * Handles the given {@link OAuth2AuthorizationException} that occurred downstream
		 * by notifying the authorization failure handler.
		 * @param request the request being processed
		 * @param authorizationException the authorization exception to include in the
		 * failure event
		 * @return a {@link Mono} that completes empty after the authorization failure
		 * handler completes
		 */
		private Mono<Void> handleAuthorizationException(ClientRequest request,
				OAuth2AuthorizationException authorizationException) {
			return Mono.justOrEmpty(request).flatMap((req) -> {
				Map<String, Object> attrs = req.attributes();
				OAuth2AuthorizedClient authorizedClient = getOAuth2AuthorizedClient(attrs);
				if (authorizedClient == null) {
					return Mono.empty();
				}
				Authentication principal = createAuthentication(authorizedClient.getPrincipalName());
				HttpServletRequest servletRequest = getRequest(attrs);
				HttpServletResponse servletResponse = getResponse(attrs);
				return handleAuthorizationFailure(authorizationException, principal, servletRequest, servletResponse);
			});
		}

		/**
		 * Delegates the failed authorization to the
		 * {@link OAuth2AuthorizationFailureHandler}.
		 * @param exception the {@link OAuth2AuthorizationException} to include in the
		 * failure event
		 * @param principal the principal associated with the failed authorization attempt
		 * @param servletRequest the currently active {@code HttpServletRequest}
		 * @param servletResponse the currently active {@code HttpServletResponse}
		 * @return a {@link Mono} that completes empty after the
		 * {@link OAuth2AuthorizationFailureHandler} completes
		 */
		private Mono<Void> handleAuthorizationFailure(OAuth2AuthorizationException exception, Authentication principal,
				HttpServletRequest servletRequest, HttpServletResponse servletResponse) {
			Runnable runnable = () -> this.authorizationFailureHandler.onAuthorizationFailure(exception, principal,
					createAttributes(servletRequest, servletResponse));
			// @formatter:off
			return Mono.fromRunnable(runnable)
					.subscribeOn(Schedulers.boundedElastic())
					.then();
			// @formatter:on
		}

		private static Map<String, Object> createAttributes(HttpServletRequest servletRequest,
				HttpServletResponse servletResponse) {
			Map<String, Object> attributes = new HashMap<>();
			attributes.put(HttpServletRequest.class.getName(), servletRequest);
			attributes.put(HttpServletResponse.class.getName(), servletResponse);
			return attributes;
		}

	}

}<|MERGE_RESOLUTION|>--- conflicted
+++ resolved
@@ -226,55 +226,6 @@
 	}
 
 	/**
-<<<<<<< HEAD
-=======
-	 * Sets the {@link OAuth2AccessTokenResponseClient} used for getting an
-	 * {@link OAuth2AuthorizedClient} for the client_credentials grant.
-	 * @param clientCredentialsTokenResponseClient the client to use
-	 * @deprecated Use
-	 * {@link #ServletOAuth2AuthorizedClientExchangeFilterFunction(OAuth2AuthorizedClientManager)}
-	 * instead. Create an instance of
-	 * {@link ClientCredentialsOAuth2AuthorizedClientProvider} configured with a
-	 * {@link ClientCredentialsOAuth2AuthorizedClientProvider#setAccessTokenResponseClient(OAuth2AccessTokenResponseClient)
-	 * DefaultClientCredentialsTokenResponseClient} (or a custom one) and than supply it
-	 * to
-	 * {@link DefaultOAuth2AuthorizedClientManager#setAuthorizedClientProvider(OAuth2AuthorizedClientProvider)
-	 * DefaultOAuth2AuthorizedClientManager}.
-	 */
-	@Deprecated
-	public void setClientCredentialsTokenResponseClient(
-			OAuth2AccessTokenResponseClient<OAuth2ClientCredentialsGrantRequest> clientCredentialsTokenResponseClient) {
-		Assert.notNull(clientCredentialsTokenResponseClient, "clientCredentialsTokenResponseClient cannot be null");
-		Assert.state(this.defaultAuthorizedClientManager,
-				"The client cannot be set when the constructor used is \"ServletOAuth2AuthorizedClientExchangeFilterFunction(OAuth2AuthorizedClientManager)\". "
-						+ "Instead, use the constructor \"ServletOAuth2AuthorizedClientExchangeFilterFunction(ClientRegistrationRepository, OAuth2AuthorizedClientRepository)\".");
-		this.clientCredentialsTokenResponseClient = clientCredentialsTokenResponseClient;
-		updateDefaultAuthorizedClientManager();
-	}
-
-	private void updateDefaultAuthorizedClientManager() {
-		// @formatter:off
-		OAuth2AuthorizedClientProvider authorizedClientProvider = OAuth2AuthorizedClientProviderBuilder.builder()
-				.authorizationCode()
-				.refreshToken((configurer) -> configurer.clockSkew(this.accessTokenExpiresSkew))
-				.clientCredentials(this::updateClientCredentialsProvider)
-				.password((configurer) -> configurer.clockSkew(this.accessTokenExpiresSkew))
-				.build();
-		// @formatter:on
-		((DefaultOAuth2AuthorizedClientManager) this.authorizedClientManager)
-			.setAuthorizedClientProvider(authorizedClientProvider);
-	}
-
-	private void updateClientCredentialsProvider(
-			OAuth2AuthorizedClientProviderBuilder.ClientCredentialsGrantBuilder builder) {
-		if (this.clientCredentialsTokenResponseClient != null) {
-			builder.accessTokenResponseClient(this.clientCredentialsTokenResponseClient);
-		}
-		builder.clockSkew(this.accessTokenExpiresSkew);
-	}
-
-	/**
->>>>>>> 64e2a2ff
 	 * If true, a default {@link OAuth2AuthorizedClient} can be discovered from the
 	 * current Authentication. It is recommended to be cautious with this feature since
 	 * all HTTP requests will receive the access token if it can be resolved from the
@@ -454,15 +405,10 @@
 
 	private Mono<ClientRequest> mergeRequestAttributesFromContext(ClientRequest request) {
 		ClientRequest.Builder builder = ClientRequest.from(request);
-<<<<<<< HEAD
-		return Mono.deferContextual(Mono::just).cast(Context.class)
-				.map((ctx) -> builder.attributes((attrs) -> populateRequestAttributes(attrs, ctx)))
-				.map(ClientRequest.Builder::build);
-=======
-		return Mono.subscriberContext()
+		return Mono.deferContextual(Mono::just)
+			.cast(Context.class)
 			.map((ctx) -> builder.attributes((attrs) -> populateRequestAttributes(attrs, ctx)))
 			.map(ClientRequest.Builder::build);
->>>>>>> 64e2a2ff
 	}
 
 	private void populateRequestAttributes(Map<String, Object> attrs, Context ctx) {
