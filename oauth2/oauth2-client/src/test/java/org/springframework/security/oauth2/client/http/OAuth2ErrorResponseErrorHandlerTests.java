--- conflicted
+++ resolved
@@ -102,15 +102,9 @@
 	@Test
 	public void handleErrorWhenErrorResponseWithInvalidStatusCodeThenHandled() {
 		CustomMockClientHttpResponse response = new CustomMockClientHttpResponse(new byte[0], 596);
-<<<<<<< HEAD
 		assertThatExceptionOfType(IllegalArgumentException.class)
-				.isThrownBy(() -> this.errorHandler.handleError(response))
-				.withMessage("No matching constant for [596]");
-=======
-		assertThatExceptionOfType(UnknownHttpStatusCodeException.class)
 			.isThrownBy(() -> this.errorHandler.handleError(response))
-			.withMessage("596 : [no body]");
->>>>>>> 64e2a2ff
+			.withMessage("No matching constant for [596]");
 	}
 
 	private static final class CustomMockClientHttpResponse extends MockHttpInputMessage implements ClientHttpResponse {
