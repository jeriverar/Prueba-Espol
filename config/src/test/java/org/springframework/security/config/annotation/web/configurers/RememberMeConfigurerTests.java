/*
 * Copyright 2002-2023 the original author or authors.
 *
 * Licensed under the Apache License, Version 2.0 (the "License");
 * you may not use this file except in compliance with the License.
 * You may obtain a copy of the License at
 *
 *      https://www.apache.org/licenses/LICENSE-2.0
 *
 * Unless required by applicable law or agreed to in writing, software
 * distributed under the License is distributed on an "AS IS" BASIS,
 * WITHOUT WARRANTIES OR CONDITIONS OF ANY KIND, either express or implied.
 * See the License for the specific language governing permissions and
 * limitations under the License.
 */

package org.springframework.security.config.annotation.web.configurers;

import java.util.Collections;

<<<<<<< HEAD
import jakarta.servlet.http.Cookie;
import jakarta.servlet.http.HttpSession;
=======
import javax.servlet.http.Cookie;
import javax.servlet.http.HttpServletRequest;
import javax.servlet.http.HttpServletResponse;
import javax.servlet.http.HttpSession;

>>>>>>> e9a02bc6
import org.junit.jupiter.api.Test;
import org.junit.jupiter.api.extension.ExtendWith;

import org.springframework.beans.factory.BeanCreationException;
import org.springframework.beans.factory.UnsatisfiedDependencyException;
import org.springframework.beans.factory.annotation.Autowired;
import org.springframework.context.annotation.Bean;
import org.springframework.context.annotation.Configuration;
import org.springframework.mock.web.MockHttpSession;
import org.springframework.security.authentication.RememberMeAuthenticationToken;
import org.springframework.security.authentication.dao.DaoAuthenticationProvider;
import org.springframework.security.config.annotation.ObjectPostProcessor;
import org.springframework.security.config.annotation.SecurityContextChangedListenerConfig;
import org.springframework.security.config.annotation.authentication.builders.AuthenticationManagerBuilder;
import org.springframework.security.config.annotation.web.builders.HttpSecurity;
import org.springframework.security.config.annotation.web.configuration.EnableWebSecurity;
import org.springframework.security.config.test.SpringTestContext;
import org.springframework.security.config.test.SpringTestContextExtension;
import org.springframework.security.core.context.SecurityContext;
import org.springframework.security.core.context.SecurityContextHolderStrategy;
import org.springframework.security.core.userdetails.PasswordEncodedUser;
import org.springframework.security.core.userdetails.User;
import org.springframework.security.core.userdetails.UserDetailsService;
import org.springframework.security.provisioning.InMemoryUserDetailsManager;
import org.springframework.security.test.web.servlet.response.SecurityMockMvcResultMatchers;
import org.springframework.security.web.SecurityFilterChain;
import org.springframework.security.web.authentication.RememberMeServices;
import org.springframework.security.web.authentication.rememberme.RememberMeAuthenticationFilter;
import org.springframework.security.web.authentication.rememberme.TokenBasedRememberMeServices;
import org.springframework.security.web.context.HttpRequestResponseHolder;
import org.springframework.security.web.context.HttpSessionSecurityContextRepository;
import org.springframework.security.web.context.SecurityContextRepository;
import org.springframework.test.web.servlet.MockMvc;
import org.springframework.test.web.servlet.MvcResult;
import org.springframework.test.web.servlet.request.MockHttpServletRequestBuilder;

import static org.assertj.core.api.Assertions.assertThat;
import static org.assertj.core.api.Assertions.assertThatExceptionOfType;
import static org.mockito.ArgumentMatchers.any;
import static org.mockito.ArgumentMatchers.anyString;
import static org.mockito.BDDMockito.given;
import static org.mockito.Mockito.atLeastOnce;
import static org.mockito.Mockito.mock;
import static org.mockito.Mockito.reset;
import static org.mockito.Mockito.spy;
import static org.mockito.Mockito.verify;
import static org.springframework.security.config.Customizer.withDefaults;
import static org.springframework.security.test.web.servlet.request.SecurityMockMvcRequestPostProcessors.csrf;
import static org.springframework.security.test.web.servlet.request.SecurityMockMvcRequestPostProcessors.httpBasic;
import static org.springframework.security.test.web.servlet.response.SecurityMockMvcResultMatchers.authenticated;
import static org.springframework.test.web.servlet.request.MockMvcRequestBuilders.get;
import static org.springframework.test.web.servlet.request.MockMvcRequestBuilders.post;
import static org.springframework.test.web.servlet.result.MockMvcResultMatchers.cookie;
import static org.springframework.test.web.servlet.result.MockMvcResultMatchers.redirectedUrl;

/**
 * Tests for {@link RememberMeConfigurer}
 *
 * @author Rob Winch
 * @author Eddú Meléndez
 * @author Eleftheria Stein
 */
@ExtendWith(SpringTestContextExtension.class)
public class RememberMeConfigurerTests {

	public final SpringTestContext spring = new SpringTestContext(this);

	@Autowired
	MockMvc mvc;

	@Test
	public void postWhenNoUserDetailsServiceThenException() {
		assertThatExceptionOfType(UnsatisfiedDependencyException.class)
				.isThrownBy(() -> this.spring.register(NullUserDetailsConfig.class).autowire())
				.withMessageContaining("userDetailsService cannot be null");
	}

	@Test
	public void configureWhenRegisteringObjectPostProcessorThenInvokedOnRememberMeAuthenticationFilter() {
		this.spring.register(ObjectPostProcessorConfig.class).autowire();
		verify(this.spring.getContext().getBean(ObjectPostProcessor.class))
				.postProcess(any(RememberMeAuthenticationFilter.class));
	}

	@Test
	public void rememberMeWhenInvokedTwiceThenUsesOriginalUserDetailsService() throws Exception {
		given(DuplicateDoesNotOverrideConfig.userDetailsService.loadUserByUsername(anyString()))
				.willReturn(new User("user", "password", Collections.emptyList()));
		this.spring.register(DuplicateDoesNotOverrideConfig.class).autowire();
		// @formatter:off
		MockHttpServletRequestBuilder request = get("/")
				.with(httpBasic("user", "password"))
				.param("remember-me", "true");
		// @formatter:on
		this.mvc.perform(request);
		verify(DuplicateDoesNotOverrideConfig.userDetailsService).loadUserByUsername("user");
	}

	@Test
	public void rememberMeWhenUserDetailsServiceNotConfiguredThenUsesBean() throws Exception {
		this.spring.register(UserDetailsServiceBeanConfig.class).autowire();
		MvcResult mvcResult = this.mvc.perform(post("/login").with(csrf()).param("username", "user")
				.param("password", "password").param("remember-me", "true")).andReturn();
		Cookie rememberMeCookie = mvcResult.getResponse().getCookie("remember-me");
		// @formatter:off
		MockHttpServletRequestBuilder request = get("/abc").cookie(rememberMeCookie);
		SecurityMockMvcResultMatchers.AuthenticatedMatcher remembermeAuthentication = authenticated()
				.withAuthentication((auth) -> assertThat(auth).isInstanceOf(RememberMeAuthenticationToken.class));
		// @formatter:on
		this.mvc.perform(request).andExpect(remembermeAuthentication);
	}

	@Test
	public void rememberMeWhenCustomSecurityContextHolderStrategyThenUses() throws Exception {
		this.spring.register(UserDetailsServiceBeanConfig.class, SecurityContextChangedListenerConfig.class).autowire();
		MvcResult mvcResult = this.mvc.perform(post("/login").with(csrf()).param("username", "user")
				.param("password", "password").param("remember-me", "true")).andReturn();
		Cookie rememberMeCookie = mvcResult.getResponse().getCookie("remember-me");
		// @formatter:off
		MockHttpServletRequestBuilder request = get("/abc").cookie(rememberMeCookie);
		SecurityMockMvcResultMatchers.AuthenticatedMatcher remembermeAuthentication = authenticated()
				.withAuthentication((auth) -> assertThat(auth).isInstanceOf(RememberMeAuthenticationToken.class));
		// @formatter:on
		this.mvc.perform(request).andExpect(remembermeAuthentication);
		verify(this.spring.getContext().getBean(SecurityContextHolderStrategy.class), atLeastOnce()).getContext();
	}

	@Test
	public void loginWhenRememberMeTrueThenRespondsWithRememberMeCookie() throws Exception {
		this.spring.register(RememberMeConfig.class).autowire();
		// @formatter:off
		MockHttpServletRequestBuilder request = post("/login")
				.with(csrf())
				.param("username", "user")
				.param("password", "password")
				.param("remember-me", "true");
		// @formatter:on
		this.mvc.perform(request).andExpect(cookie().exists("remember-me"));
	}

	@Test
	public void getWhenRememberMeCookieThenAuthenticationIsRememberMeAuthenticationToken() throws Exception {
		this.spring.register(RememberMeConfig.class).autowire();
		MvcResult mvcResult = this.mvc.perform(post("/login").with(csrf()).param("username", "user")
				.param("password", "password").param("remember-me", "true")).andReturn();
		Cookie rememberMeCookie = mvcResult.getResponse().getCookie("remember-me");
		// @formatter:off
		MockHttpServletRequestBuilder request = get("/abc").cookie(rememberMeCookie);
		SecurityMockMvcResultMatchers.AuthenticatedMatcher remembermeAuthentication = authenticated()
				.withAuthentication((auth) -> assertThat(auth).isInstanceOf(RememberMeAuthenticationToken.class));
		// @formatter:on
		this.mvc.perform(request).andExpect(remembermeAuthentication);
	}

	@Test
	public void logoutWhenRememberMeCookieThenAuthenticationIsRememberMeCookieExpired() throws Exception {
		this.spring.register(RememberMeConfig.class).autowire();
		// @formatter:off
		MockHttpServletRequestBuilder loginRequest = post("/login")
				.with(csrf())
				.param("username", "user")
				.param("password", "password")
				.param("remember-me", "true");
		// @formatter:on
		MvcResult mvcResult = this.mvc.perform(loginRequest).andReturn();
		Cookie rememberMeCookie = mvcResult.getResponse().getCookie("remember-me");
		HttpSession session = mvcResult.getRequest().getSession();
		// @formatter:off
		MockHttpServletRequestBuilder logoutRequest = post("/logout")
				.with(csrf())
				.cookie(rememberMeCookie)
				.session((MockHttpSession) session);
		this.mvc.perform(logoutRequest)
				.andExpect(redirectedUrl("/login?logout"))
				.andExpect(cookie().maxAge("remember-me", 0));
		// @formatter:on
	}

	@Test
	public void getWhenRememberMeCookieAndLoggedOutThenRedirectsToLogin() throws Exception {
		this.spring.register(RememberMeConfig.class).autowire();
		// @formatter:off
		MockHttpServletRequestBuilder loginRequest = post("/login")
				.with(csrf())
				.param("username", "user")
				.param("password", "password")
				.param("remember-me", "true");
		// @formatter:on
		MvcResult loginMvcResult = this.mvc.perform(loginRequest).andReturn();
		Cookie rememberMeCookie = loginMvcResult.getResponse().getCookie("remember-me");
		HttpSession session = loginMvcResult.getRequest().getSession();
		// @formatter:off
		MockHttpServletRequestBuilder logoutRequest = post("/logout")
				.with(csrf())
				.cookie(rememberMeCookie)
				.session((MockHttpSession) session);
		// @formatter:on
		MvcResult logoutMvcResult = this.mvc.perform(logoutRequest).andReturn();
		Cookie expiredRememberMeCookie = logoutMvcResult.getResponse().getCookie("remember-me");
		// @formatter:off
		MockHttpServletRequestBuilder expiredRequest = get("/abc")
				.with(csrf())
				.cookie(expiredRememberMeCookie);
		// @formatter:on
		this.mvc.perform(expiredRequest).andExpect(redirectedUrl("http://localhost/login"));
	}

	@Test
	public void loginWhenRememberMeConfiguredInLambdaThenRespondsWithRememberMeCookie() throws Exception {
		this.spring.register(RememberMeInLambdaConfig.class).autowire();
		// @formatter:off
		MockHttpServletRequestBuilder request = post("/login")
				.with(csrf())
				.param("username", "user")
				.param("password", "password")
				.param("remember-me", "true");
		// @formatter:on
		this.mvc.perform(request).andExpect(cookie().exists("remember-me"));
	}

	@Test
	public void loginWhenRememberMeTrueAndCookieDomainThenRememberMeCookieHasDomain() throws Exception {
		this.spring.register(RememberMeCookieDomainConfig.class).autowire();
		// @formatter:off
		MockHttpServletRequestBuilder request = post("/login")
				.with(csrf())
				.param("username", "user")
				.param("password", "password")
				.param("remember-me", "true");
		this.mvc.perform(request).
				andExpect(cookie().exists("remember-me"))
				.andExpect(cookie().domain("remember-me", "spring.io"));
		// @formatter:on
	}

	@Test
	public void loginWhenRememberMeTrueAndCookieDomainInLambdaThenRememberMeCookieHasDomain() throws Exception {
		this.spring.register(RememberMeCookieDomainInLambdaConfig.class).autowire();
		// @formatter:off
		MockHttpServletRequestBuilder loginRequest = post("/login")
				.with(csrf())
				.param("username", "user")
				.param("password", "password")
				.param("remember-me", "true");
		this.mvc.perform(loginRequest)
				.andExpect(cookie().exists("remember-me"))
				.andExpect(cookie().domain("remember-me", "spring.io"));
		// @formatter:on
	}

	@Test
	public void configureWhenRememberMeCookieNameAndRememberMeServicesThenException() {
		assertThatExceptionOfType(BeanCreationException.class)
				.isThrownBy(
						() -> this.spring.register(RememberMeCookieNameAndRememberMeServicesConfig.class).autowire())
				.withRootCauseInstanceOf(IllegalArgumentException.class)
				.withMessageContaining("Can not set rememberMeCookieName and custom rememberMeServices.");
	}

	@Test
	public void getWhenRememberMeCookieAndNoKeyConfiguredThenKeyFromRememberMeServicesIsUsed() throws Exception {
		this.spring.register(FallbackRememberMeKeyConfig.class).autowire();
		// @formatter:off
		MockHttpServletRequestBuilder loginRequest = post("/login")
				.with(csrf())
				.param("username", "user")
				.param("password", "password")
				.param("remember-me", "true");
		// @formatter:on
		MvcResult mvcResult = this.mvc.perform(loginRequest).andReturn();
		Cookie rememberMeCookie = mvcResult.getResponse().getCookie("remember-me");
		MockHttpServletRequestBuilder requestWithRememberme = get("/abc").cookie(rememberMeCookie);
		// @formatter:off
		SecurityMockMvcResultMatchers.AuthenticatedMatcher remembermeAuthentication = authenticated()
				.withAuthentication((auth) -> assertThat(auth).isInstanceOf(RememberMeAuthenticationToken.class));
		// @formatter:on
		this.mvc.perform(requestWithRememberme).andExpect(remembermeAuthentication);
	}

<<<<<<< HEAD
	@Configuration
=======
	// gh-13104
	@Test
	public void getWhenCustomSecurityContextRepositoryThenUses() throws Exception {
		this.spring.register(SecurityContextRepositoryConfig.class).autowire();
		SecurityContextRepository repository = this.spring.getContext().getBean(SecurityContextRepository.class);
		MvcResult mvcResult = this.mvc.perform(post("/login").with(csrf()).param("username", "user")
				.param("password", "password").param("remember-me", "true")).andReturn();
		Cookie rememberMeCookie = mvcResult.getResponse().getCookie("remember-me");
		reset(repository);
		// @formatter:off
		MockHttpServletRequestBuilder request = get("/abc").cookie(rememberMeCookie);
		SecurityMockMvcResultMatchers.AuthenticatedMatcher remembermeAuthentication = authenticated()
				.withAuthentication((auth) -> assertThat(auth).isInstanceOf(RememberMeAuthenticationToken.class));
		// @formatter:on
		this.mvc.perform(request).andExpect(remembermeAuthentication);
		verify(repository).saveContext(any(), any(), any());
	}

>>>>>>> e9a02bc6
	@EnableWebSecurity
	static class NullUserDetailsConfig {

		@Bean
		SecurityFilterChain filterChain(HttpSecurity http) throws Exception {
			// @formatter:off
			http
				.authorizeRequests()
					.anyRequest().hasRole("USER")
					.and()
				.formLogin()
					.and()
				.rememberMe();
			// @formatter:on
			return http.build();
		}

		@Autowired
		void configure(AuthenticationManagerBuilder auth) {
			User user = (User) PasswordEncodedUser.user();
			DaoAuthenticationProvider provider = new DaoAuthenticationProvider();
			provider.setUserDetailsService(new InMemoryUserDetailsManager(Collections.singletonList(user)));
			// @formatter:off
			auth
				.authenticationProvider(provider);
			// @formatter:on
		}

	}

	@Configuration
	@EnableWebSecurity
	static class ObjectPostProcessorConfig {

		ObjectPostProcessor<Object> objectPostProcessor = spy(ReflectingObjectPostProcessor.class);

		@Bean
		SecurityFilterChain filterChain(HttpSecurity http) throws Exception {
			// @formatter:off
			http
				.rememberMe()
					.userDetailsService(new AuthenticationManagerBuilder(this.objectPostProcessor).getDefaultUserDetailsService());
			// @formatter:on
			return http.build();
		}

		@Bean
		UserDetailsService userDetailsService() {
			return new InMemoryUserDetailsManager();
		}

		@Bean
		ObjectPostProcessor<Object> objectPostProcessor() {
			return this.objectPostProcessor;
		}

	}

	static class ReflectingObjectPostProcessor implements ObjectPostProcessor<Object> {

		@Override
		public <O> O postProcess(O object) {
			return object;
		}

	}

	@Configuration
	@EnableWebSecurity
	static class DuplicateDoesNotOverrideConfig {

		static UserDetailsService userDetailsService = mock(UserDetailsService.class);

		@Bean
		SecurityFilterChain filterChain(HttpSecurity http) throws Exception {
			// @formatter:off
			http
				.httpBasic()
					.and()
				.rememberMe()
					.userDetailsService(userDetailsService)
					.and()
				.rememberMe();
			return http.build();
			// @formatter:on
		}

		@Bean
		UserDetailsService userDetailsService() {
			return new InMemoryUserDetailsManager(
			// @formatter:off
					User.withDefaultPasswordEncoder()
							.username("user")
							.password("password")
							.roles("USER")
							.build()
					// @formatter:on
			);
		}

	}

	@Configuration
	@EnableWebSecurity
	static class UserDetailsServiceBeanConfig {

		@Bean
		SecurityFilterChain securityFilterChain(HttpSecurity http) throws Exception {
			// @formatter:off
			http
				.formLogin(withDefaults())
				.rememberMe(withDefaults());
			// @formatter:on
			return http.build();
		}

		@Bean
		UserDetailsService customUserDetailsService() {
			return new InMemoryUserDetailsManager(PasswordEncodedUser.user());
		}

	}

	@Configuration
	@EnableWebSecurity
	static class RememberMeConfig {

		@Bean
		SecurityFilterChain filterChain(HttpSecurity http) throws Exception {
			// @formatter:off
			http
				.authorizeRequests()
					.anyRequest().hasRole("USER")
					.and()
				.formLogin()
					.and()
				.rememberMe();
			return http.build();
			// @formatter:on
		}

		@Bean
		UserDetailsService userDetailsService() {
			return new InMemoryUserDetailsManager(PasswordEncodedUser.user());
		}

	}

	@Configuration
	@EnableWebSecurity
	static class RememberMeInLambdaConfig {

		@Bean
		SecurityFilterChain filterChain(HttpSecurity http) throws Exception {
			// @formatter:off
			http
				.authorizeRequests((authorizeRequests) ->
					authorizeRequests
						.anyRequest().hasRole("USER")
				)
				.formLogin(withDefaults())
				.rememberMe(withDefaults());
			return http.build();
			// @formatter:on
		}

		@Bean
		UserDetailsService userDetailsService() {
			return new InMemoryUserDetailsManager(PasswordEncodedUser.user());
		}

	}

	@Configuration
	@EnableWebSecurity
	static class RememberMeCookieDomainConfig {

		@Bean
		SecurityFilterChain filterChain(HttpSecurity http) throws Exception {
			// @formatter:off
			http
				.authorizeRequests()
					.anyRequest().hasRole("USER")
					.and()
				.formLogin()
					.and()
				.rememberMe()
					.rememberMeCookieDomain("spring.io");
			return http.build();
			// @formatter:on
		}

		@Bean
		UserDetailsService userDetailsService() {
			return new InMemoryUserDetailsManager(PasswordEncodedUser.user());
		}

	}

	@Configuration
	@EnableWebSecurity
	static class RememberMeCookieDomainInLambdaConfig {

		@Bean
		SecurityFilterChain filterChain(HttpSecurity http) throws Exception {
			// @formatter:off
			http
				.authorizeRequests((authorizeRequests) ->
					authorizeRequests
						.anyRequest().hasRole("USER")
				)
				.formLogin(withDefaults())
				.rememberMe((rememberMe) ->
					rememberMe
						.rememberMeCookieDomain("spring.io")
				);
			return http.build();
			// @formatter:on
		}

		@Bean
		UserDetailsService userDetailsService() {
			return new InMemoryUserDetailsManager(PasswordEncodedUser.user());
		}

	}

	@Configuration
	@EnableWebSecurity
	static class RememberMeCookieNameAndRememberMeServicesConfig {

		static RememberMeServices REMEMBER_ME = mock(RememberMeServices.class);

		@Bean
		SecurityFilterChain filterChain(HttpSecurity http) throws Exception {
			// @formatter:off
			http
				.authorizeRequests()
					.anyRequest().hasRole("USER")
					.and()
				.formLogin()
					.and()
				.rememberMe()
					.rememberMeCookieName("SPRING_COOKIE_DOMAIN")
					.rememberMeCookieDomain("spring.io")
					.rememberMeServices(REMEMBER_ME);
			return http.build();
			// @formatter:on
		}

		@Autowired
		void configureGlobal(AuthenticationManagerBuilder auth) throws Exception {
			// @formatter:off
			auth
				.inMemoryAuthentication()
					.withUser(PasswordEncodedUser.user());
			// @formatter:on
		}

	}

	@Configuration
	@EnableWebSecurity
	static class FallbackRememberMeKeyConfig extends RememberMeConfig {

		@Bean
		SecurityFilterChain filterChain(HttpSecurity http) throws Exception {
			// @formatter:off
			http
				.authorizeRequests()
					.anyRequest().hasRole("USER")
					.and()
				.formLogin()
					.and()
				.rememberMe()
					.rememberMeServices(new TokenBasedRememberMeServices("key", userDetailsService()));
			return http.build();
			// @formatter:on
		}

	}

	@EnableWebSecurity
	static class SecurityContextRepositoryConfig {

		private SecurityContextRepository repository = spy(new SpySecurityContextRepository());

		@Bean
		SecurityFilterChain filterChain(HttpSecurity http) throws Exception {
			// @formatter:off
			http
				.authorizeHttpRequests((authorize) -> authorize.anyRequest().authenticated())
				.securityContext((context) -> context
					.requireExplicitSave(true)
					.securityContextRepository(this.repository)
				)
				.formLogin(withDefaults())
				.rememberMe(withDefaults());
			return http.build();
			// @formatter:on
		}

		@Bean
		SecurityContextRepository securityContextRepository() {
			return this.repository;
		}

		@Bean
		UserDetailsService userDetailsService() {
			return new InMemoryUserDetailsManager(PasswordEncodedUser.user());
		}

		private static class SpySecurityContextRepository implements SecurityContextRepository {

			SecurityContextRepository delegate = new HttpSessionSecurityContextRepository();

			@Override
			public SecurityContext loadContext(HttpRequestResponseHolder requestResponseHolder) {
				return this.delegate.loadContext(requestResponseHolder);
			}

			@Override
			public void saveContext(SecurityContext context, HttpServletRequest request, HttpServletResponse response) {
				this.delegate.saveContext(context, request, response);
			}

			@Override
			public boolean containsContext(HttpServletRequest request) {
				return this.delegate.containsContext(request);
			}

		}

	}

}<|MERGE_RESOLUTION|>--- conflicted
+++ resolved
@@ -18,16 +18,10 @@
 
 import java.util.Collections;
 
-<<<<<<< HEAD
 import jakarta.servlet.http.Cookie;
+import jakarta.servlet.http.HttpServletRequest;
+import jakarta.servlet.http.HttpServletResponse;
 import jakarta.servlet.http.HttpSession;
-=======
-import javax.servlet.http.Cookie;
-import javax.servlet.http.HttpServletRequest;
-import javax.servlet.http.HttpServletResponse;
-import javax.servlet.http.HttpSession;
-
->>>>>>> e9a02bc6
 import org.junit.jupiter.api.Test;
 import org.junit.jupiter.api.extension.ExtendWith;
 
@@ -307,9 +301,6 @@
 		this.mvc.perform(requestWithRememberme).andExpect(remembermeAuthentication);
 	}
 
-<<<<<<< HEAD
-	@Configuration
-=======
 	// gh-13104
 	@Test
 	public void getWhenCustomSecurityContextRepositoryThenUses() throws Exception {
@@ -328,7 +319,7 @@
 		verify(repository).saveContext(any(), any(), any());
 	}
 
->>>>>>> e9a02bc6
+	@Configuration
 	@EnableWebSecurity
 	static class NullUserDetailsConfig {
 
@@ -611,6 +602,7 @@
 
 	}
 
+	@Configuration
 	@EnableWebSecurity
 	static class SecurityContextRepositoryConfig {
 
@@ -621,10 +613,7 @@
 			// @formatter:off
 			http
 				.authorizeHttpRequests((authorize) -> authorize.anyRequest().authenticated())
-				.securityContext((context) -> context
-					.requireExplicitSave(true)
-					.securityContextRepository(this.repository)
-				)
+				.securityContext((context) -> context.securityContextRepository(this.repository))
 				.formLogin(withDefaults())
 				.rememberMe(withDefaults());
 			return http.build();
