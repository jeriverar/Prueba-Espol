= OAuth 2.0 Login Sample
Joe Grandja
:toc:
:security-site-url: https://projects.spring.io/spring-security/

[.lead]
This guide will walk you through the steps for setting up the sample application with OAuth 2.0 Login using an external _OAuth 2.0_ or _OpenID Connect 1.0_ Provider.
The sample application is built with *Spring Boot 1.5* and the *spring-security-oauth2-client* module that is new in {security-site-url}[Spring Security 5.0].

The following sections outline detailed steps for setting up OAuth 2.0 Login with these Providers:

* <<google-login, Google>>
* <<github-login, GitHub>>
* <<facebook-login, Facebook>>
* <<okta-login, Okta>>

NOTE: The _"authentication flow"_ is realized using the *Authorization Code Grant*, as specified in the https://tools.ietf.org/html/rfc6749#section-4.1[OAuth 2.0 Authorization Framework].

[[sample-app-content]]
== Sample application content

The sample application contains the following package structure and artifacts:

*sample*

[circle]
* _OAuth2LoginApplication_ - the main class for the _Spring application_.
** *user*
*** _GitHubOAuth2User_ - a custom _UserInfo_ type for <<github-login, GitHub Login>>.
** *web*
*** _MainController_ - the root controller that displays user information after a successful login.

*org.springframework.boot.autoconfigure.security.oauth2.client*

[circle]
* <<client-registration-auto-configuration-class, _ClientRegistrationAutoConfiguration_>> - a Spring Boot auto-configuration class
 that automatically registers a _ClientRegistrationRepository_ bean in the _ApplicationContext_.
* <<oauth2-login-auto-configuration-class, _OAuth2LoginAutoConfiguration_>> - a Spring Boot auto-configuration class that automatically enables OAuth 2.0 Login.

WARNING: The Spring Boot auto-configuration classes (and dependent resources) will eventually _live_ in the *Spring Boot Security Starter*.

NOTE: See <<oauth2-login-auto-configuration, OAuth 2.0 Login auto-configuration>> for a detailed overview of the auto-configuration classes.

[[google-login]]
== Setting up *_Login with Google_*

The goal for this section of the guide is to setup login using Google as the _Authentication Provider_.

NOTE: https://developers.google.com/identity/protocols/OpenIDConnect[Google's OAuth 2.0 implementation] for authentication conforms to the
 http://openid.net/connect/[OpenID Connect] specification and is http://openid.net/certification/[OpenID Certified].

[[google-login-register-credentials]]
=== Register OAuth 2.0 credentials

In order to use Google's OAuth 2.0 authentication system for login, you must set up a project in the *Google API Console* to obtain OAuth 2.0 credentials.

Follow the instructions on the https://developers.google.com/identity/protocols/OpenIDConnect[OpenID Connect] page starting in the section *_"Setting up OAuth 2.0"_*.

After completing the sub-section, *_"Obtain OAuth 2.0 credentials"_*, you should have created a new *OAuth Client* with credentials consisting of a *Client ID* and *Client Secret*.

[[google-login-redirect-uri]]
=== Setting the redirect URI

The redirect URI is the path in the sample application that the end-user's user-agent is redirected back to after they have authenticated with Google
and have granted access to the OAuth Client _(created from the <<google-login-register-credentials, previous step>>)_ on the *Consent screen* page.

For the sub-section, *_"Set a redirect URI"_*, ensure the *Authorised redirect URIs* is set to *http://localhost:8080/oauth2/authorize/code/google*

TIP: The default redirect URI is *_"{scheme}://{serverName}:{serverPort}/oauth2/authorize/code/{clientAlias}"_*.
 See <<oauth2-client-properties, OAuth client properties>> for more details on this default.

[[google-login-configure-application-yml]]
=== Configuring application.yml

Now that we have created a new OAuth Client with Google, we need to configure the sample application to use this OAuth Client for the _authentication flow_.

Go to *_src/main/resources_* and edit *application.yml*. Add the following configuration:

[source,yaml]
----
security:
  oauth2:
    client:
      google:
        client-id: ${client-id}
        client-secret: ${client-secret}
----

Replace *${client-id}* and *${client-secret}* with the OAuth 2.0 credentials created in the previous section <<google-login-register-credentials, Register OAuth 2.0 credentials>>.

[TIP]
.OAuth client properties
====
. *security.oauth2.client* is the *_base property prefix_* for OAuth client properties.
. Just below the *_base property prefix_* is the *_client property key_*, for example *security.oauth2.client.google*.
. At the base of the *_client property key_* are the properties for specifying the configuration for an OAuth Client.
 A list of these properties are detailed in <<oauth2-client-properties, OAuth client properties>>.
====

[[google-login-run-sample]]
=== Running the sample

Launch the Spring Boot application by running *_sample.OAuth2LoginApplication_*.

After the application successfully starts up, go to http://localhost:8080. You'll then be redirected to http://localhost:8080/login, which will display an _auto-generated login page_ with an anchor link for *Google*.

Click through on the Google link and you'll be redirected to Google for authentication.

After you authenticate using your Google credentials, the next page presented to you will be the *Consent screen*.
The Consent screen will ask you to either *_Allow_* or *_Deny_* access to the OAuth Client you created in the previous step <<google-login-register-credentials, Register OAuth 2.0 credentials>>.
Click *_Allow_* to authorize the OAuth Client to access your _email address_ and _basic profile_ information.

At this point, the OAuth Client will retrieve your email address and basic profile information from the http://openid.net/specs/openid-connect-core-1_0.html#UserInfo[*UserInfo Endpoint*] and establish an _authenticated session_.
The home page will then be displayed showing the user attributes retrieved from the UserInfo Endpoint, for example, name, email, profile, sub, etc.

[[github-login]]
== Setting up *_Login with GitHub_*

The goal for this section of the guide is to setup login using GitHub as the _Authentication Provider_.

NOTE: https://developer.github.com/v3/oauth/[GitHub's OAuth 2.0 implementation] supports the standard
 https://tools.ietf.org/html/rfc6749#section-4.1[authorization code grant type].
 However, it *does not* implement the _OpenID Connect 1.0_ specification.

[[github-login-register-application]]
=== Register OAuth application

In order to use GitHub's OAuth 2.0 authentication system for login, you must https://github.com/settings/applications/new[_Register a new OAuth application_].

While registering your application, ensure the *Authorization callback URL* is set to *http://localhost:8080/oauth2/authorize/code/github*.

NOTE: The *Authorization callback URL* (or redirect URI) is the path in the sample application that the end-user's user-agent is redirected back to after they have authenticated with GitHub
 and have granted access to the OAuth application on the *Authorize application* page.

TIP: The default redirect URI is *_"{scheme}://{serverName}:{serverPort}/oauth2/authorize/code/{clientAlias}"_*.
 See <<oauth2-client-properties, OAuth client properties>> for more details on this default.

After completing the registration, you should have created a new *OAuth Application* with credentials consisting of a *Client ID* and *Client Secret*.

[[github-login-configure-application-yml]]
=== Configuring application.yml

Now that we have created a new OAuth application with GitHub, we need to configure the sample application to use this OAuth application (client) for the _authentication flow_.

Go to *_src/main/resources_* and edit *application.yml*. Add the following configuration:

[source,yaml]
----
security:
  oauth2:
    client:
      github:
        client-id: ${client-id}
        client-secret: ${client-secret}
----

Replace *${client-id}* and *${client-secret}* with the OAuth 2.0 credentials created in the previous section <<github-login-register-application, Register OAuth application>>.

[TIP]
.OAuth client properties
====
. *security.oauth2.client* is the *_base property prefix_* for OAuth client properties.
. Just below the *_base property prefix_* is the *_client property key_*, for example *security.oauth2.client.github*.
. At the base of the *_client property key_* are the properties for specifying the configuration for an OAuth Client.
 A list of these properties are detailed in <<oauth2-client-properties, OAuth client properties>>.
====

[[github-login-run-sample]]
=== Running the sample

Launch the Spring Boot application by running *_sample.OAuth2LoginApplication_*.

After the application successfully starts up, go to http://localhost:8080. You'll then be redirected to http://localhost:8080/login, which will display an _auto-generated login page_ with an anchor link for *GitHub*.

Click through on the GitHub link and you'll be redirected to GitHub for authentication.

After you authenticate using your GitHub credentials, the next page presented to you is *Authorize application*.
This page will ask you to *Authorize* the application you created in the previous step <<github-login-register-application, Register OAuth application>>.
Click *_Authorize application_* to allow the OAuth application to access your _Personal user data_ information.

At this point, the OAuth application will retrieve your personal user information from the *UserInfo Endpoint* and establish an _authenticated session_.
The home page will then be displayed showing the user attributes retrieved from the UserInfo Endpoint, for example, id, name, email, login, etc.

TIP: For detailed information returned from the *UserInfo Endpoint* see the API documentation
 for https://developer.github.com/v3/users/#get-the-authenticated-user[_Get the authenticated user_].

[[facebook-login]]
== Setting up *_Login with Facebook_*

The goal for this section of the guide is to setup login using Facebook as the _Authentication Provider_.

NOTE: Facebook provides support for developers to https://developers.facebook.com/docs/facebook-login/manually-build-a-login-flow[_Manually Build a Login Flow_].
 The _login flow_ uses browser-based redirects, which essentially implements the https://tools.ietf.org/html/rfc6749#section-4.1[authorization code grant type].
 (NOTE: Facebook partially implements the _OAuth 2.0 Authorization Framework_, however, it *does not* implement the _OpenID Connect 1.0_ specification.)

[[facebook-login-register-application]]
=== Add a New App

In order to use Facebook's OAuth 2.0 authentication system for login, you must first https://developers.facebook.com/apps[_Add a New App_].

After clicking _"Create a New App"_, the _"Create a New App ID"_ page is presented. Enter the Display Name, Contact Email, Category and then click _"Create App ID"_.

NOTE: The selection for the _Category_ field is not relevant but it's a required field - select _"Local"_.

The next page presented is _"Product Setup"_. Click the _"Get Started"_ button for the *_Facebook Login_* product. In the left sidebar, under *_Products -> Facebook Login_*, select *_Settings_*.

For the field *Valid OAuth redirect URIs*, enter *http://localhost:8080/oauth2/authorize/code/facebook* then click _"Save Changes"_.

NOTE: The *OAuth redirect URI* is the path in the sample application that the end-user's user-agent is redirected back to after they have authenticated with Facebook
 and have granted access to the application on the *Authorize application* page.

TIP: The default redirect URI is *_"{scheme}://{serverName}:{serverPort}/oauth2/authorize/code/{clientAlias}"_*.
 See <<oauth2-client-properties, OAuth client properties>> for more details on this default.

Your application has now been assigned new OAuth 2.0 credentials under *App ID* and *App Secret*.

[[facebook-login-configure-application-yml]]
=== Configuring application.yml

Now that we have created a new application with Facebook, we need to configure the sample application to use this application (client) for the _authentication flow_.

Go to *_src/main/resources_* and edit *application.yml*. Add the following configuration:

[source,yaml]
----
security:
  oauth2:
    client:
      facebook:
        client-id: ${app-id}
        client-secret: ${app-secret}
----

Replace *${app-id}* and *${app-secret}* with the OAuth 2.0 credentials created in the previous section <<facebook-login-register-application, Add a New App>>.

[TIP]
.OAuth client properties
====
. *security.oauth2.client* is the *_base property prefix_* for OAuth client properties.
. Just below the *_base property prefix_* is the *_client property key_*, for example *security.oauth2.client.facebook*.
. At the base of the *_client property key_* are the properties for specifying the configuration for an OAuth Client.
 A list of these properties are detailed in <<oauth2-client-properties, OAuth client properties>>.
====

[[facebook-login-run-sample]]
=== Running the sample

Launch the Spring Boot application by running *_sample.OAuth2LoginApplication_*.

After the application successfully starts up, go to http://localhost:8080. You'll then be redirected to http://localhost:8080/login, which will display an _auto-generated login page_ with an anchor link for *Facebook*.

Click through on the Facebook link and you'll be redirected to Facebook for authentication.

After you authenticate using your Facebook credentials, the next page presented to you will be *Authorize application*.
This page will ask you to *Authorize* the application you created in the previous step <<facebook-login-register-application, Add a New App>>.
Click *_Authorize application_* to allow the OAuth application to access your _public profile_ and _email address_.

At this point, the OAuth application will retrieve your personal user information from the *UserInfo Endpoint* and establish an _authenticated session_.
The home page will then be displayed showing the user attributes retrieved from the UserInfo Endpoint, for example, id, name, etc.

[[okta-login]]
== Setting up *_Login with Okta_*

The goal for this section of the guide is to setup login using Okta as the _Authentication Provider_.

NOTE: http://developer.okta.com/docs/api/resources/oidc.html[Okta's OAuth 2.0 implementation] for authentication conforms to the
 http://openid.net/connect/[OpenID Connect] specification and is http://openid.net/certification/[OpenID Certified].

In order to use Okta's OAuth 2.0 authentication system for login, you must first https://www.okta.com/developer/signup[create a developer account].

[[okta-login-add-auth-server]]
=== Add Authorization Server

Sign in to your account _sub-domain_ and click on the _"Admin"_ button to navigate to the administration page.
From the top menu bar on the administration page, navigate to *_Security -> API_* and then click on the _"Add Authorization Server"_ button.
From the _"Add Authorization Server"_ page, enter the Name, Resource URI, Description (optional) and then click _"Save"_.

NOTE: The Resource URI field is not relevant but it's a required field - enter _"http://localhost:8080/oauth2/okta"_.

The next page presented is the _"Settings"_ for the new Authorization Server.
In the next step, we will create a new application that will be assigned OAuth 2.0 client credentials and registered with the Authorization Server.

[[okta-login-register-application]]
=== Add Application

From the top menu bar on the administration page, navigate to *_Applications -> Applications_* and then click on the _"Add Application"_ button.
From the _"Add Application"_ page, click on the _"Create New App"_ button and enter the following:

* *Platform:* Web
* *Sign on method:* OpenID Connect

Click on the _"Create"_ button.
On the _"General Settings"_ page, enter the Application Name (for example, _"Spring Security Okta Login"_) and then click on the _"Next"_ button.
On the _"Configure OpenID Connect"_ page, enter *http://localhost:8080/oauth2/authorize/code/okta* for the field *Redirect URIs* and then click _"Finish"_.

NOTE: The *Redirect URI* is the path in the sample application that the end-user's user-agent is redirected back to after they have authenticated with Okta
 and have granted access to the application on the *Authorize application* page.

TIP: The default redirect URI is *_"{scheme}://{serverName}:{serverPort}/oauth2/authorize/code/{clientAlias}"_*.
 See <<oauth2-client-properties, OAuth client properties>> for more details on this default.

The next page presented displays the _"General"_ tab selected for the application.
The _"General"_ tab displays the _"Settings"_ and _"Client Credentials"_ used by the application.
In the next step, we will _assign_ the application to _people_ in order to grant user(s) access to the application.

[[okta-login-assign-application-people]]
=== Assign Application to People

<<<<<<< HEAD
From the _"General"_ tab of the application, select the _"Assignments"_ tab and then click the _"Assign"_ button.  
Select _"Assign to People" and assign your account to the application. Then click the _"Save and Go Back"_ button.
=======
From the _"General"_ tab of the application, select the _"Assignments"_ tab and then click the _"Assign"_ button.
Select _"Assign to People"_ and assign your account to the application. Then click the _"Save and Go Back"_ button.
>>>>>>> fd244eb9

[[okta-login-configure-application-yml]]
=== Configuring application.yml

Now that we have created a new application with Okta, we need to configure the sample application (client) for the _authentication flow_.

Go to *_src/main/resources_* and edit *application.yml*. Add the following configuration:

[source,yaml]
----
security:
  oauth2:
    client:
      okta:
        client-id: ${client-id}
        client-secret: ${client-secret}
        authorization-uri: https://${account-subdomain}.oktapreview.com/oauth2/v1/authorize
        token-uri: https://${account-subdomain}.oktapreview.com/oauth2/v1/token
        user-info-uri: https://${account-subdomain}.oktapreview.com/oauth2/v1/userinfo
----

Replace *${client-id}* and *${client-secret}* with the *client credentials* created in the previous section <<okta-login-register-application, Add Application>>.
As well, replace *${account-subdomain}* in _authorization-uri_, _token-uri_ and _user-info-uri_ with the *sub-domain* assigned to your account during the registration process.

[TIP]
.OAuth client properties
====
. *security.oauth2.client* is the *_base property prefix_* for OAuth client properties.
. Just below the *_base property prefix_* is the *_client property key_*, for example *security.oauth2.client.okta*.
. At the base of the *_client property key_* are the properties for specifying the configuration for an OAuth Client.
 A list of these properties are detailed in <<oauth2-client-properties, OAuth client properties>>.
====

[[okta-login-run-sample]]
=== Running the sample

Launch the Spring Boot application by running *_sample.OAuth2LoginApplication_*.

After the application successfully starts up, go to http://localhost:8080. You'll then be redirected to http://localhost:8080/login, which will display an _auto-generated login page_ with an anchor link for *Okta*.

Click through on the Okta link and you'll be redirected to Okta for authentication.

After you authenticate using your Okta credentials, the OAuth Client (application) will retrieve your email address and basic profile information from the http://openid.net/specs/openid-connect-core-1_0.html#UserInfo[*UserInfo Endpoint*]
and establish an _authenticated session_. The home page will then be displayed showing the user attributes retrieved from the UserInfo Endpoint, for example, name, email, profile, sub, etc.

[[oauth2-login-auto-configuration]]
== OAuth 2.0 Login auto-configuration

As you worked through this guide and setup OAuth 2.0 Login with one of the Providers,
we hope you noticed the ease in configuration and setup required in getting the sample up and running?
And you may be asking, how does this all work? Thanks to some Spring Boot auto-configuration _magic_,
we were able to automatically register the OAuth Client(s) configured in the `Environment`,
as well, provide a minimal security configuration for OAuth 2.0 Login.

The following provides an overview of the Spring Boot auto-configuration classes:

[[client-registration-auto-configuration-class]]
*_org.springframework.boot.autoconfigure.security.oauth2.client.ClientRegistrationAutoConfiguration_*::
`ClientRegistrationAutoConfiguration` is responsible for registering a `ClientRegistrationRepository` _bean_ with the `ApplicationContext`.
The `ClientRegistrationRepository` is composed of one or more `ClientRegistration` instances, which are created from the OAuth client properties
configured in the `Environment` that are prefixed with `security.oauth2.client.[client-key]`, for example, `security.oauth2.client.google`.

NOTE: `ClientRegistrationAutoConfiguration` also loads a _resource_ named *oauth2-clients-defaults.yml*,
 which provides a set of default client property values for a number of _well-known_ Providers.
 More on this in the later section <<oauth2-default-client-properties, Default client property values>>.

[[oauth2-login-auto-configuration-class]]
*_org.springframework.boot.autoconfigure.security.oauth2.client.OAuth2LoginAutoConfiguration_*::
`OAuth2LoginAutoConfiguration` is responsible for enabling OAuth 2.0 Login,
only if there is a `ClientRegistrationRepository` _bean_ available in the `ApplicationContext`.

WARNING: The auto-configuration classes (and dependent resources) will eventually _live_ in the *Spring Boot Security Starter*.

[[oauth2-client-properties]]
=== OAuth client properties

The following specifies the common set of properties available for configuring an OAuth Client.

[TIP]
====
- *security.oauth2.client* is the *_base property prefix_* for OAuth client properties.
- Just below the *_base property prefix_* is the *_client property key_*, for example *security.oauth2.client.google*.
- At the base of the *_client property key_* are the properties for specifying the configuration for an OAuth Client.
====

- *client-authentication-method* - the method used to authenticate the _Client_ with the _Provider_. Supported values are *basic* and *post*.
- *authorized-grant-type* - the OAuth 2.0 Authorization Framework defines the https://tools.ietf.org/html/rfc6749#section-1.3.1[Authorization Code] grant type,
 which is used to realize the _"authentication flow"_. Currently, this is the only supported grant type.
- *redirect-uri* - this is the client's _registered_ redirect URI that the _Authorization Server_ redirects the end-user's user-agent
 to after the end-user has authenticated and authorized access for the client.

NOTE: The default redirect URI is _"{scheme}://{serverName}:{serverPort}/oauth2/authorize/code/{clientAlias}"_, which leverages *URI template variables*.

- *scopes* - a comma-delimited string of scope(s) requested during the _Authorization Request_ flow, for example: _openid, email, profile_

NOTE: _OpenID Connect 1.0_ defines these http://openid.net/specs/openid-connect-core-1_0.html#ScopeClaims[standard scopes]: _profile, email, address, phone_

NOTE: Non-standard scopes may be defined by a standard _OAuth 2.0 Provider_. Please consult the Provider's OAuth API documentation to learn which scopes are supported.

- *authorization-uri* - the URI used by the client to redirect the end-user's user-agent to the _Authorization Server_ in order to obtain authorization from the end-user (the _Resource Owner_).
- *token-uri* - the URI used by the client when exchanging an _Authorization Grant_ (for example, Authorization Code) for an _Access Token_ at the _Authorization Server_.
- *user-info-uri* - the URI used by the client to access the protected resource *UserInfo Endpoint*, in order to obtain attributes of the end-user.
- *user-info-converter* - the `java.util.function.Function` implementation class used to convert the *UserInfo Response* to a `UserInfo` (_OpenID Connect 1.0 Provider_) or `OAuth2User` instance (_Standard OAuth 2.0 Provider_).

TIP: The `java.util.function.Function` implementation class for an _OpenID Connect 1.0 Provider_ is *org.springframework.security.oauth2.client.user.converter.UserInfoConverter*
 and for a standard _OAuth 2.0 Provider_ it's *org.springframework.security.oauth2.client.user.converter.OAuth2UserConverter*.

- *user-info-name-attribute-key* - the _key_ used to retrieve the *Name* of the end-user from the `Map` of available attributes in `UserInfo` or `OAuth2User`.

NOTE: _OpenID Connect 1.0_ defines the http://openid.net/specs/openid-connect-core-1_0.html#StandardClaims[*"name"* Claim], which is the end-user's full name and is the default used for `UserInfo`.

IMPORTANT: Standard _OAuth 2.0 Provider's_ may vary the naming of their *Name* attribute. Please consult the Provider's *UserInfo* API documentation.
 This is a *_required_* property when *user-info-converter* is set to `OAuth2UserConverter`.

- *client-name* - this is a descriptive name used for the client. The name may be used in certain scenarios, for example, when displaying the name of the client in the _auto-generated login page_.
- *client-alias* - an _alias_ which uniquely identifies the client. It *must be* unique within a `ClientRegistrationRepository`.

[[oauth2-default-client-properties]]
=== Default client property values

As noted previously, <<client-registration-auto-configuration-class, `ClientRegistrationAutoConfiguration`>> loads a _resource_ named *oauth2-clients-defaults.yml*,
which provides a set of default client property values for a number of _well-known_ Providers.

For example, the *authorization-uri*, *token-uri*, *user-info-uri* rarely change for a Provider and therefore it makes sense to
provide a set of defaults in order to reduce the configuration required by the user.

Below are the current set of default client property values:

.oauth2-clients-defaults.yml
[source,yaml]
----
security:
  oauth2:
    client:
      google:
        client-authentication-method: basic
        authorized-grant-type: authorization_code
        redirect-uri: "{scheme}://{serverName}:{serverPort}{baseAuthorizeUri}/{clientAlias}"
        scopes: openid, email, profile
        authorization-uri: "https://accounts.google.com/o/oauth2/auth"
        token-uri: "https://accounts.google.com/o/oauth2/token"
        user-info-uri: "https://www.googleapis.com/oauth2/v3/userinfo"
        user-info-converter: "org.springframework.security.oauth2.client.user.converter.UserInfoConverter"
        client-name: Google
        client-alias: google
      github:
        client-authentication-method: basic
        authorized-grant-type: authorization_code
        redirect-uri: "{scheme}://{serverName}:{serverPort}{baseAuthorizeUri}/{clientAlias}"
        scopes: user
        authorization-uri: "https://github.com/login/oauth/authorize"
        token-uri: "https://github.com/login/oauth/access_token"
        user-info-uri: "https://api.github.com/user"
        user-info-converter: "org.springframework.security.oauth2.client.user.converter.OAuth2UserConverter"
        client-name: GitHub
        client-alias: github
      facebook:
        client-authentication-method: post
        authorized-grant-type: authorization_code
        redirect-uri: "{scheme}://{serverName}:{serverPort}{baseAuthorizeUri}/{clientAlias}"
        scopes: public_profile, email
        authorization-uri: "https://www.facebook.com/v2.8/dialog/oauth"
        token-uri: "https://graph.facebook.com/v2.8/oauth/access_token"
        user-info-uri: "https://graph.facebook.com/me"
        user-info-converter: "org.springframework.security.oauth2.client.user.converter.OAuth2UserConverter"
        client-name: Facebook
        client-alias: facebook
      okta:
        client-authentication-method: basic
        authorized-grant-type: authorization_code
        redirect-uri: "{scheme}://{serverName}:{serverPort}{baseAuthorizeUri}/{clientAlias}"
        scopes: openid, email, profile
        user-info-converter: "org.springframework.security.oauth2.client.user.converter.UserInfoConverter"
        client-name: Okta
        client-alias: okta
----

= Appendix
'''

[[configure-non-spring-boot-app]]
== Configuring a _Non-Spring-Boot_ application

If you are not using Spring Boot for your application, you will not be able to leverage the auto-configuration features for OAuth 2.0 Login.
You will be required to provide your own _security configuration_ in order to enable OAuth 2.0 Login.

The following sample code demonstrates a minimal security configuration for enabling OAuth 2.0 Login.

Let's assume we have a _properties file_ named *oauth2-clients.properties* on the _classpath_ and it specifies all the _required_ properties for an OAuth Client, specifically _Google_.

.oauth2-clients.properties
[source,properties]
----
security.oauth2.client.google.client-id=${client-id}
security.oauth2.client.google.client-secret=${client-secret}
security.oauth2.client.google.client-authentication-method=basic
security.oauth2.client.google.authorized-grant-type=authorization_code
security.oauth2.client.google.redirect-uri=http://localhost:8080/oauth2/authorize/code/google
security.oauth2.client.google.scopes=openid,email,profile
security.oauth2.client.google.authorization-uri=https://accounts.google.com/o/oauth2/auth
security.oauth2.client.google.token-uri=https://accounts.google.com/o/oauth2/token
security.oauth2.client.google.user-info-uri=https://www.googleapis.com/oauth2/v3/userinfo
security.oauth2.client.google.user-info-converter=org.springframework.security.oauth2.client.user.converter.UserInfoConverter
security.oauth2.client.google.client-name=Google
security.oauth2.client.google.client-alias=google
----

The following _security configuration_ will enable OAuth 2.0 Login using _Google_ as the _Authentication Provider_:

[source,java]
----
@EnableWebSecurity
@PropertySource("classpath:oauth2-clients.properties")
public class SecurityConfig extends WebSecurityConfigurerAdapter {
	private Environment environment;

	public SecurityConfig(Environment environment) {
		this.environment = environment;
	}

	@Override
	protected void configure(HttpSecurity http) throws Exception {
    http
      .authorizeRequests()
        .anyRequest().authenticated()
        .and()
      .oauth2Login()
        .clients(clientRegistrationRepository())
        .userInfoEndpoint()
          .userInfoTypeConverter(
            new UserInfoConverter(),
            new URI("https://www.googleapis.com/oauth2/v3/userinfo"));
	}

	@Bean
	public ClientRegistrationRepository clientRegistrationRepository() {
		List<ClientRegistration> clientRegistrations = Collections.singletonList(
			clientRegistration("security.oauth2.client.google."));

		return new InMemoryClientRegistrationRepository(clientRegistrations);
	}

	private ClientRegistration clientRegistration(String clientPropertyKey) {
		String clientId = this.environment.getProperty(clientPropertyKey + "client-id");
		String clientSecret = this.environment.getProperty(clientPropertyKey + "client-secret");
		ClientAuthenticationMethod clientAuthenticationMethod = new ClientAuthenticationMethod(
			this.environment.getProperty(clientPropertyKey + "client-authentication-method"));
		AuthorizationGrantType authorizationGrantType = AuthorizationGrantType.valueOf(
			this.environment.getProperty(clientPropertyKey + "authorized-grant-type").toUpperCase());
		String redirectUri = this.environment.getProperty(clientPropertyKey + "redirect-uri");
		String[] scopes = this.environment.getProperty(clientPropertyKey + "scopes").split(",");
		String authorizationUri = this.environment.getProperty(clientPropertyKey + "authorization-uri");
		String tokenUri = this.environment.getProperty(clientPropertyKey + "token-uri");
		String userInfoUri = this.environment.getProperty(clientPropertyKey + "user-info-uri");
		String clientName = this.environment.getProperty(clientPropertyKey + "client-name");
		String clientAlias = this.environment.getProperty(clientPropertyKey + "client-alias");

		return new ClientRegistration.Builder(clientId)
			.clientSecret(clientSecret)
			.clientAuthenticationMethod(clientAuthenticationMethod)
			.authorizedGrantType(authorizationGrantType)
			.redirectUri(redirectUri)
			.scopes(scopes)
			.authorizationUri(authorizationUri)
			.tokenUri(tokenUri)
			.userInfoUri(userInfoUri)
			.clientName(clientName)
			.clientAlias(clientAlias)
			.build();
	}
}
----<|MERGE_RESOLUTION|>--- conflicted
+++ resolved
@@ -306,13 +306,8 @@
 [[okta-login-assign-application-people]]
 === Assign Application to People
 
-<<<<<<< HEAD
-From the _"General"_ tab of the application, select the _"Assignments"_ tab and then click the _"Assign"_ button.  
-Select _"Assign to People" and assign your account to the application. Then click the _"Save and Go Back"_ button.
-=======
 From the _"General"_ tab of the application, select the _"Assignments"_ tab and then click the _"Assign"_ button.
 Select _"Assign to People"_ and assign your account to the application. Then click the _"Save and Go Back"_ button.
->>>>>>> fd244eb9
 
 [[okta-login-configure-application-yml]]
 === Configuring application.yml
