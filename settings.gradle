pluginManagement {
	repositories {
		gradlePluginPortal()
		maven { url 'https://repo.spring.io/plugins-release' }
	}
}

plugins {
<<<<<<< HEAD
	id "com.gradle.enterprise" version "3.8.1"
=======
	id "com.gradle.enterprise" version "3.11.1"
>>>>>>> 8d2fb685
	id "io.spring.ge.conventions" version "0.0.7"
}

dependencyResolutionManagement {
	repositories {
		mavenCentral()
	}
}

rootProject.name = 'spring-security'

FileTree buildFiles = fileTree(rootDir) {
	List excludes = gradle.startParameter.projectProperties.get("excludeProjects")?.split(",")
	include '**/*.gradle', '**/*.gradle.kts'
	exclude 'build', '**/gradle', 'settings.gradle', 'buildSrc', '/build.gradle', '.*', 'out'
	exclude '**/grails3'
	if(excludes) {
		exclude excludes
	}
}

String rootDirPath = rootDir.absolutePath + File.separator
buildFiles.each { File buildFile ->

	boolean isDefaultName = 'build.gradle'.equals(buildFile.name)
	boolean isKotlin = buildFile.name.endsWith(".kts")
	if(isDefaultName) {
		String buildFilePath = buildFile.parentFile.absolutePath
		String projectPath = buildFilePath.replace(rootDirPath, '').replace(File.separator, ':')
		include projectPath
	} else {
		String projectName
		if (isKotlin) {
			projectName = buildFile.name.replace('.gradle.kts', '')
		} else {
		 	projectName = buildFile.name.replace('.gradle', '')
		}
		String projectPath = ':' + projectName;
		include projectPath
		def project = findProject("${projectPath}")
		project.name = projectName
		project.projectDir = buildFile.parentFile
		project.buildFileName = buildFile.name
	}
}<|MERGE_RESOLUTION|>--- conflicted
+++ resolved
@@ -6,11 +6,7 @@
 }
 
 plugins {
-<<<<<<< HEAD
-	id "com.gradle.enterprise" version "3.8.1"
-=======
 	id "com.gradle.enterprise" version "3.11.1"
->>>>>>> 8d2fb685
 	id "io.spring.ge.conventions" version "0.0.7"
 }
 
