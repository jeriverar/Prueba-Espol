--- conflicted
+++ resolved
@@ -192,33 +192,7 @@
 === Properly Clearing an Authentication
 
 If you are using Spring Security's xref:servlet/authentication/logout.adoc[Logout Support] then it handles a lot of stuff for you including clearing and saving the context.
-<<<<<<< HEAD
 But, let's say you need to manually log users out of your app. In that case, you'll need to make sure you're xref:servlet/authentication/logout.adoc#creating-custom-logout-endpoint[clearing and saving the context properly].
-=======
-But, let's say you need to manually log users out of your app. In that case, you'll need to make sure you're clearing and saving the context properly.
-
-Now, you might already be familiar with clearing the `SecurityContextHolder` by doing `SecurityContextHolderStrategy#clearContext()`.
-That's great, but if your app requires an xref:migration/servlet/session-management.adoc#_require_explicit_saving_of_securitycontextrepository[explicit save of the context], simply clearing it isn't enough.
-The reason is that it doesn't remove it from the `SecurityContextRepository`, which means the `SecurityContext` could still be available for the next requests, and we definitely don't want that.
-
-To make sure the authentication is properly cleared and saved, you can invoke {security-api-url}/org/springframework/security/web/authentication/logout/SecurityContextLogoutHandler.html[the `SecurityContextLogoutHandler`] which does that for us, like so:
-
-[tabs]
-======
-Java::
-+
-[source,java,role="primary"]
-----
-SecurityContextLogoutHandler handler = new SecurityContextLogoutHandler(); <1>
-handler.logout(httpServletRequest, httpServletResponse, null); <2>
-----
-======
-
-<1> Create a new instance of `SecurityContextLogoutHandler`
-<2> Call the `logout` method passing in the `HttpServletRequest`, `HttpServletResponse` and a `null` authentication because it is not required for this handler.
-
-It's important to remember that clearing and saving the context is just one piece of the logout process, therefore we recommend having Spring Security take care of it.
->>>>>>> f66a5bab
 
 [[stateless-authentication]]
 === Configuring Persistence for Stateless Authentication
